"use client";

import type { Instructor, TimeConstraint } from "@/app/types";
import CustomPagination from "@/components/custom/pagination";
import { Badge } from "@/components/ui/badge";
import { Button } from "@/components/ui/button";
import { Card, CardContent } from "@/components/ui/card";
import { Checkbox } from "@/components/ui/checkbox";
import {
    Dialog,
    DialogContent,
    DialogFooter,
    DialogHeader,
    DialogTitle,
} from "@/components/ui/dialog";
import { Label } from "@/components/ui/label";
import {
    Select,
    SelectContent,
    SelectItem,
    SelectTrigger,
    SelectValue,
} from "@/components/ui/select";
import { Tabs, TabsContent, TabsList, TabsTrigger } from "@/components/ui/tabs";
import {
    Check,
    CheckCircle,
    ChevronsUpDown,
    Clock,
    Pencil,
    Plus,
    Trash,
    X,
    XCircle,
} from "lucide-react";
import { useParams } from "next/navigation";
import { useEffect, useRef, useState } from "react";

import {
    Command,
    CommandEmpty,
    CommandGroup,
    CommandInput,
    CommandItem,
    CommandList,
} from "@/components/ui/command";
import {
    Popover,
    PopoverContent,
    PopoverTrigger,
} from "@/components/ui/popover";
import { cn } from "@/lib/utils";

// Define how many items to show per page
const ITEMS_PER_PAGE = 12;

// Days of the week
const DAYS_OF_WEEK = [
    "Monday",
    "Tuesday",
    "Wednesday",
    "Thursday",
    "Friday",
    "Saturday",
];

// Interface for grouped constraints
interface GroupedConstraint {
    instructor_id: number;
    firstName?: string;
    lastName?: string;
    dayConstraints: {
        id: number;
        day: string;
        timeSlots: string[];
    }[];
}

// Interface for time slots
interface TimeSlot {
    id: number;
    startTime: string;
    endTime: string;
}

export default function TimeConstraintView() {
    const [timeConstraints, setTimeConstraints] = useState<TimeConstraint[]>(
        []
    );
    const [groupedConstraints, setGroupedConstraints] = useState<
        GroupedConstraint[]
    >([]);
    const [isAddDialogOpen, setIsAddDialogOpen] = useState(false);
    const [isEditDialogOpen, setIsEditDialogOpen] = useState(false);
    const [isDeleteDialogOpen, setIsDeleteDialogOpen] = useState(false);
    const [selectedConstraint, setSelectedConstraint] =
        useState<TimeConstraint | null>(null);
    const [selectedGroupedConstraint, setSelectedGroupedConstraint] =
        useState<GroupedConstraint | null>(null);
    const [selectedDay, setSelectedDay] = useState<string | null>(null);
    const [currentPage, setCurrentPage] = useState(1);
    const [isLoading, setIsLoading] = useState(false);
    const [instructors, setInstructors] = useState<Instructor[]>([]);
    const [timeSlots, setTimeSlots] = useState<string[]>([]);
    const [apiTimeSlots, setApiTimeSlots] = useState<TimeSlot[]>([]);
    const [messages, setMessages] = useState<Message[]>([]);
    type MessageType = "success" | "error";
    type Message = {
        id: string;
        type: MessageType;
        description: string;
    };

    const messageTimersRef = useRef<Map<string, NodeJS.Timeout>>(new Map());

    // Cleanup function for message timers
    useEffect(() => {
        return () => {
            // Clear all timers when component unmounts
            messageTimersRef.current.forEach((timer) => {
                clearTimeout(timer);
            });
            messageTimersRef.current.clear();
        };
    }, []);

    // Enhanced message utility functions
    const clearAllMessages = () => {
        // Clear all existing timers
        messageTimersRef.current.forEach((timer) => {
            clearTimeout(timer);
        });
        messageTimersRef.current.clear();

        // Clear all messages
        setMessages([]);
    };

    const addMessage = (type: MessageType, description: string) => {
        // Clear any existing messages first to prevent duplicates
        clearAllMessages();

        const newMessage: Message = {
            id: Date.now().toString(),
            type,
            description,
        };

        setMessages([newMessage]); // Only set this one message

        // Set auto-removal timer
        const timer = setTimeout(() => {
            removeMessage(newMessage.id);
        }, 5000);

        messageTimersRef.current.set(newMessage.id, timer);
    };

    const removeMessage = (messageId: string) => {
        // Clear the timer for this message
        const timer = messageTimersRef.current.get(messageId);
        if (timer) {
            clearTimeout(timer);
            messageTimersRef.current.delete(messageId);
        }

        // Remove the message
        setMessages((prev) => prev.filter((msg) => msg.id !== messageId));
    };

    const showSuccessMessage = (description: string) => {
        addMessage("success", description);
    };

    const showErrorMessage = (description: string) => {
        addMessage("error", description);
    };

    // Message component
    const MessageBanner = ({ message }: { message: Message }) => (
        <div
            className={`max-w-md p-4 rounded-lg shadow-xl border-l-4 transition-all duration-300 ease-in-out ${
                message.type === "success"
                    ? "bg-green-50 border-green-500 text-green-800"
                    : "bg-red-50 border-red-500 text-red-800"
            }`}
        >
            <div className="flex items-start justify-between">
                <div className="flex items-start gap-3">
                    {message.type === "success" ? (
                        <CheckCircle className="h-5 w-5 text-green-600 flex-shrink-0 mt-0.5" />
                    ) : (
                        <XCircle className="h-5 w-5 text-red-600 flex-shrink-0 mt-0.5" />
                    )}
                    <div>
                        <p className="text-sm mt-1 opacity-90">
                            {message.description}
                        </p>
                    </div>
                </div>
                <button
                    onClick={() => removeMessage(message.id)}
                    className={`ml-2 p-1 rounded-full hover:bg-opacity-20 transition-colors flex-shrink-0 ${
                        message.type === "success"
                            ? "hover:bg-green-600"
                            : "hover:bg-red-600"
                    }`}
                >
                    <X className="h-4 w-4" />
                </button>
            </div>
        </div>
    );

    const params = useParams();

    // State for enhanced form with multiple days
    const [enhancedFormData, setEnhancedFormData] = useState({
        instructor_id: 0,
        dayConstraints: DAYS_OF_WEEK.map((day) => ({
            day,
            selected: false,
            timeSlots: [] as string[],
        })),
    });

    // Group time constraints by instructor
    useEffect(() => {
        if (timeConstraints.length > 0) {
            const grouped: Record<number, GroupedConstraint> = {};

            timeConstraints.forEach((constraint) => {
                const instructorId = constraint.instructor_id;

                if (!grouped[instructorId]) {
                    grouped[instructorId] = {
                        instructor_id: instructorId,
                        firstName: constraint.firstName,
                        lastName: constraint.lastName,
                        dayConstraints: [],
                    };
                }

                grouped[instructorId].dayConstraints.push({
                    id: constraint.id,
                    day: constraint.day_of_the_week,
                    timeSlots: constraint.time_period,
                });
            });

            const groupedArray = Object.values(grouped).map((group) => ({
                ...group,
                dayConstraints: group.dayConstraints.sort(
                    (a, b) =>
                        DAYS_OF_WEEK.indexOf(a.day) -
                        DAYS_OF_WEEK.indexOf(b.day)
                ),
            }));

            setGroupedConstraints(groupedArray);
        } else {
            setGroupedConstraints([]);
        }
    }, [timeConstraints]);

    // Calculate pagination values for grouped constraints
    const totalPages = Math.ceil(groupedConstraints.length / ITEMS_PER_PAGE);
    const paginatedGroupedConstraints = groupedConstraints.slice(
        (currentPage - 1) * ITEMS_PER_PAGE,
        currentPage * ITEMS_PER_PAGE
    );

    // Effect to reset form when the add/edit dialog is closed
    useEffect(() => {
        if (!isAddDialogOpen && !isEditDialogOpen) {
            resetForm();
        }
    }, [isAddDialogOpen, isEditDialogOpen]);

    // Effect to fetch all necessary data on component mount
    useEffect(() => {
        fetchInstructors();
        fetchConstraints();
        fetchTimeSlots();
    }, []);

    // Effect to format time slots when apiTimeSlots changes
    useEffect(() => {
        if (apiTimeSlots.length > 0) {
            const formattedTimeSlots = apiTimeSlots.map((slot) => {
                // Format the time slots in the format "HH:MM AM/PM - HH:MM AM/PM"
                const startTime = slot.startTime;
                const endTime = slot.endTime;
                return `${startTime} - ${endTime}`;
            });
            setTimeSlots(formattedTimeSlots);
        }
    }, [apiTimeSlots]);

    // Helper function to format time string
    const formatTime = (timeString: string) => {
        // Parse the time string to create a Date object
        // Assuming timeString is in format "HH:MM:SS"
        const [hours, minutes] = timeString.split(":").map(Number);

        // Convert to 12-hour format with AM/PM
        const period = hours >= 12 ? "PM" : "AM";
        const hours12 = hours % 12 || 12; // Convert 0 to 12 for 12 AM

        return `${hours12}:${minutes.toString().padStart(2, "0")} ${period}`;
    };

    // Fetch instructors from API
    const fetchInstructors = async () => {
        try {
            const scheduleId = params.id;
            const response = await fetch(
                `/api/instructors?scheduleId=${scheduleId}`
            );
            if (!response.ok) {
                throw new Error("Failed to fetch instructors");
            }
            const data = await response.json();
            setInstructors(data);
        } catch (error) {
            console.error("Error fetching instructors:", error);
            showErrorMessage(
                "Failed to load instructors. Please refresh the page."
            );
        }
    };

    // Fetch time slots from API
    const fetchTimeSlots = async () => {
        try {
            const scheduleId = params.id;
            const response = await fetch(
                `/api/schedule-time-slots?scheduleId=${scheduleId}`
            );

            if (!response.ok) {
                throw new Error("Failed to fetch time slots");
            }

            const data = await response.json();

            // FIXED: Extract timeSlots from the response format
            // The API returns an array with an object containing timeSlots
            if (Array.isArray(data) && data.length > 0 && data[0].timeSlots) {
                // Extract the timeSlots array from the first object
                const timeSlotData = data[0].timeSlots;
                setApiTimeSlots(timeSlotData);
            } else {
                console.warn("No time slots found in response:", data);
                setApiTimeSlots([]);
            }
        } catch (error) {
            console.error("Error fetching time slots:", error);
            showErrorMessage(
                "Failed to load time slots. Please refresh the page."
            );
        }
    };

    // Fetch constraints from the API
    const fetchConstraints = async () => {
        setIsLoading(true);
        try {
            const scheduleId = params.id;
            const response = await fetch(
                `/api/time-constraints?scheduleId=${scheduleId}`
            );

            if (!response.ok) {
                throw new Error("Failed to fetch constraints");
            }

            const data = await response.json();
            setTimeConstraints(data);
        } catch (error) {
            console.error("Error fetching constraints:", error);
            showErrorMessage(
                "Failed to load constraints. Please refresh the page."
            );
        } finally {
            setIsLoading(false);
        }
    };

    // Handle instructor selection
    const handleInstructorChange = (value: string) => {
        setEnhancedFormData({
            ...enhancedFormData,
            instructor_id: Number.parseInt(value),
        });
    };

    // Handle day selection
    const handleDaySelection = (dayIndex: number, selected: boolean) => {
        console.log("HERE");
        const updatedDayConstraints = [...enhancedFormData.dayConstraints];
        updatedDayConstraints[dayIndex].selected = selected;

        setEnhancedFormData({
            ...enhancedFormData,
            dayConstraints: updatedDayConstraints,
        });
    };

    // Toggle time slot for a specific day
    const toggleDayTimeSlot = (dayIndex: number, timeSlot: string) => {
        const updatedDayConstraints = [...enhancedFormData.dayConstraints];
        const dayTimeSlots = updatedDayConstraints[dayIndex].timeSlots;

        if (dayTimeSlots.includes(timeSlot)) {
            updatedDayConstraints[dayIndex].timeSlots = dayTimeSlots.filter(
                (ts) => ts !== timeSlot
            );
        } else {
            updatedDayConstraints[dayIndex].timeSlots = [
                ...dayTimeSlots,
                timeSlot,
            ];
        }

        setEnhancedFormData({
            ...enhancedFormData,
            dayConstraints: updatedDayConstraints,
        });
    };

    const selectAllTimeSlots = (day: string) => {
        const dayIndex = enhancedFormData.dayConstraints.findIndex(
            (d) => d.day === day
        );

        if (dayIndex === -1) return;

        const allTimeSlots = timeSlots;

        // Set all time slots for the selected day
        const updatedDayConstraints = [...enhancedFormData.dayConstraints];
        updatedDayConstraints[dayIndex].timeSlots = allTimeSlots;

        setEnhancedFormData({
            ...enhancedFormData,
            dayConstraints: updatedDayConstraints,
        });
    };

    const unselectAllTimeSlots = (day: string) => {
        const dayIndex = enhancedFormData.dayConstraints.findIndex(
            (d) => d.day === day
        );

        if (dayIndex === -1) return;

        // Set all time slots for the selected day
        const updatedDayConstraints = [...enhancedFormData.dayConstraints];
        updatedDayConstraints[dayIndex].timeSlots = [];

        setEnhancedFormData({
            ...enhancedFormData,
            dayConstraints: updatedDayConstraints,
        });
    };

    const checkIfAllTimeSlotsSelected = (day: string) => {
        const dayIndex = enhancedFormData.dayConstraints.findIndex(
            (d) => d.day === day
        );

        if (dayIndex === -1) return;

        if (
            enhancedFormData.dayConstraints[dayIndex].timeSlots.length ===
            timeSlots.length
        ) {
            return true; // All time slots are selected
        }
    };

    // Remove a time slot from a day
    const removeTimeSlot = (dayIndex: number, timeSlot: string) => {
        const updatedDayConstraints = [...enhancedFormData.dayConstraints];
        updatedDayConstraints[dayIndex].timeSlots = updatedDayConstraints[
            dayIndex
        ].timeSlots.filter((ts) => ts !== timeSlot);

        setEnhancedFormData({
            ...enhancedFormData,
            dayConstraints: updatedDayConstraints,
        });
    };

    // Load constraint for edit (single day)
    const loadConstraintForEdit = (
        instructorId: number,
        day: string,
        timeSlots: string[]
    ) => {
        // Keep the existing day constraints but update the selected one
        const updatedDayConstraints = [...enhancedFormData.dayConstraints];
        const dayIndex = updatedDayConstraints.findIndex((d) => d.day === day);

        if (dayIndex !== -1) {
            // Reset all days first
            updatedDayConstraints.forEach((day) => {
                day.selected = false;
                day.timeSlots = [];
            });

            // Update the selected day's info
            updatedDayConstraints[dayIndex] = {
                ...updatedDayConstraints[dayIndex],
                selected: true,
                timeSlots: [...timeSlots],
            };
        }

        setEnhancedFormData({
            instructor_id: instructorId,
            dayConstraints: updatedDayConstraints,
        });
    };

    // Add new constraints
    const handleAddConstraint = async () => {
        const { instructor_id, dayConstraints } = enhancedFormData;

        // Validate form
        if (!instructor_id) {
            showErrorMessage("Please select an instructor");
            return;
        }

        const selectedDays = dayConstraints.filter((dc) => dc.selected);
        if (selectedDays.length === 0) {
            showErrorMessage("Please select at least one day");
            return;
        }

        const hasEmptyTimeSlots = selectedDays.some(
            (day) => day.timeSlots.length === 0
        );
        if (hasEmptyTimeSlots) {
            showErrorMessage("Please select time slots for all selected days");
            return;
        }

        setIsLoading(true);
        try {
            const scheduleId = params.id;
            // Create an array of requests to send to the API
            const requests = selectedDays.map((dayConstraint) => {
                const apiData = {
                    instructorId: instructor_id,
                    day: dayConstraint.day,
                    timeSlots: dayConstraint.timeSlots,
                    scheduleId: Number(scheduleId),
                };

                return fetch("/api/time-constraints", {
                    method: "POST",
                    headers: {
                        "Content-Type": "application/json",
                    },
                    body: JSON.stringify(apiData),
                });
            });

            // Execute all requests
            const responses = await Promise.all(requests);

            // Check for errors
            for (const response of responses) {
                if (!response.ok) {
                    const errorData = await response.json();
                    throw new Error(
                        errorData.error || "Failed to create constraint"
                    );
                }
            }

            // Refresh the constraints list
            await fetchConstraints();

            // Close dialog and reset form
            setIsAddDialogOpen(false);
            resetForm();

            showSuccessMessage(
                selectedDays.length > 1
                    ? "Constraints added successfully"
                    : "Constraint added successfully"
            );
        } catch (error) {
            console.error("Error adding constraints:", error);
            showSuccessMessage(
                error instanceof Error
                    ? error.message
                    : "Failed to add constraints. Please try again."
            );
        } finally {
            setIsLoading(false);
        }
    };

    const handleEditConstraint = async () => {
        if (!selectedDay) return;

        const { instructor_id, dayConstraints } = enhancedFormData;

        // Find all selected days (now we support multiple in edit mode)
        const selectedDays = dayConstraints.filter((dc) => dc.selected);
        if (selectedDays.length === 0) {
            showErrorMessage("Please select at least one day");
            return;
        }

        // Check if all selected days have time slots
        const hasEmptyTimeSlots = selectedDays.some(
            (day) => day.timeSlots.length === 0
        );
        if (hasEmptyTimeSlots) {
            showErrorMessage("Please select time slots for all selected days");
            return;
        }

        setIsLoading(true);
        try {
            const scheduleId = params.id;

            // First, delete the original constraint
            const deleteData = {
                instructorId: instructor_id,
                day: selectedDay,
                scheduleId: Number(scheduleId),
            };

            const deleteResponse = await fetch("/api/time-constraints", {
                method: "DELETE",
                headers: {
                    "Content-Type": "application/json",
                },
                body: JSON.stringify(deleteData),
            });

            if (!deleteResponse.ok) {
                const errorData = await deleteResponse.json();
                throw new Error(
                    errorData.error ||
                        "Failed to update constraint: could not remove old constraint"
                );
            }

            // Then create new constraints for all selected days
            const createRequests = selectedDays.map((dayConstraint) => {
                const apiData = {
                    instructorId: instructor_id,
                    day: dayConstraint.day,
                    timeSlots: dayConstraint.timeSlots,
                    scheduleId: Number(scheduleId),
                };

                return fetch("/api/time-constraints", {
                    method: "POST",
                    headers: {
                        "Content-Type": "application/json",
                    },
                    body: JSON.stringify(apiData),
                });
            });

            // Execute all requests
            const responses = await Promise.all(createRequests);

            // Check for errors
            for (const response of responses) {
                if (!response.ok) {
                    const errorData = await response.json();
                    throw new Error(
                        errorData.error ||
                            "Failed to update constraint: could not create new constraints"
                    );
                }
            }

            await fetchConstraints();
            setIsEditDialogOpen(false);
            resetForm();
            setSelectedDay(null);

            showSuccessMessage(
                selectedDays.length > 1
                    ? "Constraints updated successfully"
                    : "Constraint updated successfully"
            );
        } catch (error) {
            console.error("Error updating constraint:", error);
            showSuccessMessage(
                error instanceof Error
                    ? error.message
                    : "Failed to update constraint. Please try again."
            );
        } finally {
            setIsLoading(false);
        }
    };

    // Delete constraint
    const handleDeleteConstraint = async () => {
        if (!selectedGroupedConstraint || !selectedDay) {
            console.error("Missing required data for delete:", {
                selectedGroupedConstraint,
                selectedDay,
            });
            return;
        }

        setIsLoading(true);
        try {
            const scheduleId = params.id;
            const apiData = {
                instructorId: selectedGroupedConstraint.instructor_id,
                day: selectedDay,
                scheduleId: Number(scheduleId),
            };

            console.log("Sending delete request with data:", apiData); // Debug log

            const response = await fetch("/api/time-constraints", {
                method: "DELETE",
                headers: {
                    "Content-Type": "application/json",
                },
                body: JSON.stringify(apiData),
            });

            // Log the response for debugging
            const responseText = await response.text();
            console.log("Delete response:", response.status, responseText);

            if (!response.ok) {
                let errorData;
                try {
                    errorData = JSON.parse(responseText);
                } catch {
                    errorData = {
                        error: `HTTP ${response.status}: ${responseText}`,
                    };
                }
                throw new Error(
                    errorData.error || "Failed to delete constraint"
                );
            }

            // Parse the response
            const result = JSON.parse(responseText);
            console.log("Delete successful:", result);

            // Refresh the constraints list
            await fetchConstraints();

            // Close dialog and reset state
            setIsDeleteDialogOpen(false);
            setSelectedGroupedConstraint(null);
            setSelectedDay(null);

            showSuccessMessage("Constraint deleted successfully");
        } catch (error) {
            console.error("Error deleting constraint:", error);
            showErrorMessage(
                error instanceof Error
                    ? error.message
                    : "Failed to delete constraint. Please try again."
            );
        } finally {
            setIsLoading(false);
        }
    };

    // Reset the form
    const resetForm = () => {
        setEnhancedFormData({
            instructor_id: 0,
            dayConstraints: DAYS_OF_WEEK.map((day) => ({
                day,
                selected: false,
                timeSlots: [],
            })),
        });
        setSelectedConstraint(null);
        setSelectedGroupedConstraint(null);
        setSelectedDay(null);
    };

    // Open edit dialog
    const openEditDialog = (
        instructorId: number,
        day: string,
        timeSlots: string[]
    ) => {
        setSelectedDay(day);
        loadConstraintForEdit(instructorId, day, timeSlots);
        setIsEditDialogOpen(true);
    };

    // Open delete dialog
    const openDeleteDialog = (
        groupedConstraint: GroupedConstraint,
        day: string
    ) => {
        setSelectedGroupedConstraint(groupedConstraint);
        setSelectedDay(day);
        setIsDeleteDialogOpen(true);
    };

    // Check if a time slot is available for a given instructor and day
    const isTimeSlotAvailable = (timeSlot: string, dayName: string) => {
        if (!enhancedFormData.instructor_id || !dayName) {
            return true;
        }

        // For edit mode, exclude the current constraint
        const existingConstraints = timeConstraints.filter((constraint) => {
            // If we're editing a day, exclude that day's constraints
            if (
                selectedDay === constraint.day_of_the_week &&
                constraint.instructor_id === enhancedFormData.instructor_id
            ) {
                return false;
            }

            return (
                constraint.instructor_id === enhancedFormData.instructor_id &&
                constraint.day_of_the_week === dayName
            );
        });

        const usedTimeSlots = existingConstraints.flatMap(
            (constraint) => constraint.time_period
        );

        return !usedTimeSlots.includes(timeSlot);
    };

    // Get count of selected days with time slots
    const getSelectedDaysCount = () => {
        return enhancedFormData.dayConstraints.filter(
            (day) => day.selected && day.timeSlots.length > 0
        ).length;
    };
    const [open, setOpen] = useState(false);

    return (
        <>
            {/* Messages - OUTSIDE the main content flow */}
            {messages.length > 0 && (
                <div className="fixed top-4 right-4 z-[9999] space-y-2 pointer-events-none">
                    <div className="pointer-events-auto space-y-2">
                        {messages.map((message) => (
                            <MessageBanner key={message.id} message={message} />
                        ))}
                    </div>
                </div>
            )}
            {/* Messages - OUTSIDE the main content flow */}
            {messages.length > 0 && (
                <div className="fixed top-4 right-4 z-[9999] space-y-2 pointer-events-none">
                    <div className="pointer-events-auto space-y-2">
                        {messages.map((message) => (
                            <MessageBanner key={message.id} message={message} />
                        ))}
                    </div>
                </div>
            )}
            <div className="space-y-4">
                {/* Page Header */}
                <div className="flex justify-between items-center">
                    <div>
                        <h2 className="text-lg font-semibold text-gray-900">
                            Time Constraints
                        </h2>
                        <p className="text-xs text-gray-600">
                            Manage instructor availability and time restrictions
                        </p>
                    </div>
                    <Button
                        onClick={() => setIsAddDialogOpen(true)}
                        className="bg-[#2F2F85] hover:bg-[#3F3F8F] text-white text-xs px-3 py-1.5 rounded-md font-medium transition-colors"
                    >
                        <Plus className="mr-1 h-3 w-3" /> Add Constraint
                    </Button>
                </div>

                {!isLoading && groupedConstraints.length === 0 ? (
                    <div className="bg-white rounded border border-gray-200 p-12 text-center shadow-sm">
                        <div className="text-gray-500 mb-2">
                            No time constraints added yet
                        </div>
                        <div className="text-sm text-gray-400">
                            Add constraints to manage instructor availability.
                        </div>
                    </div>
                ) : (
                    <>
                        <div className="grid grid-cols-1 md:grid-cols-2 lg:grid-cols-3 gap-4">
                            {paginatedGroupedConstraints.map(
                                (groupedConstraint) => (
                                    <Card
                                        key={groupedConstraint.instructor_id}
                                        className="bg-white border border-gray-200 shadow-sm hover:shadow-md transition-shadow"
                                    >
                                        <CardContent className="p-4">
                                            {/* Instructor header */}
                                            <div className="mb-3 pb-2 border-b border-gray-200">
                                                <h3 className="font-semibold text-sm text-gray-900">
                                                    {
                                                        groupedConstraint.firstName
                                                    }{" "}
                                                    {groupedConstraint.lastName}
                                                </h3>
                                            </div>

                                            {/* Day constraints */}
                                            <div className="space-y-3">
                                                {groupedConstraint.dayConstraints
                                                    .slice()
                                                    .sort(
                                                        (a, b) =>
                                                            DAYS_OF_WEEK.indexOf(
                                                                a.day
                                                            ) -
                                                            DAYS_OF_WEEK.indexOf(
                                                                b.day
                                                            )
                                                    )
                                                    .map((dayConstraint) => (
                                                        <div
                                                            key={`${groupedConstraint.instructor_id}-${dayConstraint.day}`}
                                                            className="flex justify-between items-start p-2 bg-gray-50 rounded border"
                                                        >
                                                            <div className="flex-1">
                                                                <p className="text-xs font-semibold text-gray-700 mb-2">
                                                                    {
                                                                        dayConstraint.day
                                                                    }
                                                                </p>
                                                                <div className="flex flex-wrap gap-1">
                                                                    {dayConstraint.timeSlots.map(
                                                                        (
                                                                            time,
                                                                            index
                                                                        ) => (
                                                                            <Badge
                                                                                key={
                                                                                    index
                                                                                }
                                                                                variant="outline"
                                                                                className="text-xs bg-white border-gray-300"
                                                                            >
                                                                                <Clock className="h-2 w-2 mr-1" />
                                                                                {
                                                                                    time
                                                                                }
                                                                            </Badge>
                                                                        )
                                                                    )}
                                                                </div>
                                                            </div>
                                                            <div className="flex gap-1 ml-2">
                                                                <Button
                                                                    variant="ghost"
                                                                    size="icon"
                                                                    className="h-6 w-6 text-gray-500 hover:text-[#2F2F85] hover:bg-gray-100"
                                                                    onClick={() =>
                                                                        openEditDialog(
                                                                            groupedConstraint.instructor_id,
                                                                            dayConstraint.day,
                                                                            dayConstraint.timeSlots
                                                                        )
                                                                    }
                                                                >
                                                                    <Pencil className="h-3 w-3" />
                                                                </Button>
                                                                <Button
                                                                    variant="ghost"
                                                                    size="icon"
                                                                    className="h-6 w-6 text-gray-500 hover:text-red-600 hover:bg-red-50"
                                                                    onClick={() =>
                                                                        openDeleteDialog(
                                                                            groupedConstraint,
                                                                            dayConstraint.day
                                                                        )
                                                                    }
                                                                >
                                                                    <Trash className="h-3 w-3" />
                                                                </Button>
                                                            </div>
                                                        </div>
                                                    ))}
                                            </div>
                                        </CardContent>
                                    </Card>
                                )
                            )}
                        </div>

                        {/* Pagination */}
                        {groupedConstraints.length > 0 && (
                            <div className="flex justify-center">
                                <CustomPagination
                                    currentPage={currentPage}
                                    totalPages={totalPages}
                                    onPageChange={setCurrentPage}
                                />
                            </div>
                        )}
                    </>
                )}

                {/* Add Constraint Dialog */}
                {/* Add Constraint Dialog - Complete with improved time slot selection */}
                <Dialog
                    open={isAddDialogOpen}
                    onOpenChange={setIsAddDialogOpen}
                >
                    <DialogContent className="bg-white max-w-4xl max-h-[85vh] overflow-y-auto">
                        <DialogHeader className="border-b border-gray-200 pb-3">
                            <DialogTitle className="text-lg font-semibold text-gray-900">
                                Add Time Constraint
                            </DialogTitle>
                        </DialogHeader>

                        <div className="py-4 space-y-4">
                            <div className="space-y-2">
                                <Label
                                    htmlFor="instructor_id"
                                    className="text-sm font-medium text-gray-700"
                                >
                                    Instructor
                                </Label>
                                <Popover open={open} onOpenChange={setOpen}>
                                    <PopoverTrigger asChild>
                                        <Button
                                            variant="outline"
                                            role="combobox"
                                            aria-expanded={open}
                                            className="w-full justify-between border-gray-300 focus:border-[#2F2F85] focus:ring-[#2F2F85] text-sm"
                                        >
                                            {enhancedFormData.instructor_id
                                                ? instructors.find(
                                                      (instructor) =>
                                                          instructor.id ===
                                                          enhancedFormData.instructor_id
                                                  )?.first_name +
                                                  " " +
                                                  instructors.find(
                                                      (instructor) =>
                                                          instructor.id ===
                                                          enhancedFormData.instructor_id
                                                  )?.last_name
                                                : "Select instructor..."}
                                            <ChevronsUpDown className="ml-2 h-4 w-4 shrink-0 opacity-50" />
                                        </Button>
                                    </PopoverTrigger>
                                    <PopoverContent
                                        className="w-full p-0"
                                        align="start"
                                    >
                                        <Command>
                                            <CommandInput
                                                placeholder="Search instructors..."
                                                className="h-9"
                                            />
                                            <CommandList>
                                                <CommandEmpty>
                                                    No instructor found.
                                                </CommandEmpty>
                                                <CommandGroup>
                                                    {instructors.map(
                                                        (instructor) => (
                                                            <CommandItem
                                                                key={
                                                                    instructor.id
                                                                }
                                                                value={`${instructor.first_name} ${instructor.last_name}`}
                                                                onSelect={() => {
                                                                    handleInstructorChange(
                                                                        instructor.id.toString()
                                                                    );
                                                                    setOpen(
                                                                        false
                                                                    );
                                                                }}
                                                            >
                                                                <Check
                                                                    className={cn(
                                                                        "mr-2 h-4 w-4",
                                                                        enhancedFormData.instructor_id ===
                                                                            instructor.id
                                                                            ? "opacity-100"
                                                                            : "opacity-0"
                                                                    )}
                                                                />
                                                                {
                                                                    instructor.first_name
                                                                }{" "}
                                                                {
                                                                    instructor.last_name
                                                                }
                                                            </CommandItem>
                                                        )
                                                    )}
                                                </CommandGroup>
                                            </CommandList>
                                        </Command>
                                    </PopoverContent>
                                </Popover>
                            </div>

                            {/* Day selection with checkboxes */}
                            {/* Day selection with checkboxes */}
                            <div className="space-y-2">
                                <Label className="text-sm font-medium text-gray-700">
                                    Days
                                </Label>
<<<<<<< HEAD
                                <div className='grid grid-cols-2 sm:grid-cols-3 md:grid-cols-4 gap-2'>
                                    {enhancedFormData.dayConstraints.map(
                                        (dayConstraint, index) => (
                                            <div
                                                key={dayConstraint.day}
                                                className={`flex items-center space-x-3 p-3 rounded-md border cursor-pointer transition-colors ${
                                                    dayConstraint.selected
                                                        ? "bg-blue-50 border-blue-200 shadow-sm"
                                                        : "bg-white border-gray-200 hover:bg-gray-50 hover:border-gray-300"
                                                }`}
                                                onClick={() =>
                                                    handleDaySelection(
                                                        index,
                                                        !dayConstraint.selected
                                                    )
                                                }
                                            >
                                                <Checkbox
                                                    id={`day-${dayConstraint.day}`}
                                                    checked={
                                                        dayConstraint.selected
                                                    }
                                                    // onCheckedChange={(
                                                    //     checked
                                                    // ) =>
                                                    //     handleDaySelection(
                                                    //         index,
                                                    //         checked as boolean
                                                    //     )
                                                    // }
                                                    // onClick={(e) =>
                                                    //     e.stopPropagation()
                                                    // }
                                                />
                                                <label
                                                    // htmlFor={`day-${dayConstraint.day}`}
                                                    className='text-sm font-medium text-gray-700 cursor-pointer flex-1'
                                                >
                                                    {dayConstraint.day}
                                                </label>
                                                {dayConstraint.selected && (
                                                    <div className='w-2 h-2 bg-blue-500 rounded-full'></div>
                                                )}
                                            </div>
                                        )
                                    )}
                                </div>
=======
                             <div className="grid grid-cols-2 sm:grid-cols-3 md:grid-cols-4 gap-2">
    {enhancedFormData.dayConstraints.map(
        (dayConstraint, index) => {
            const dayExists = timeConstraints.some(c => 
                c.instructor_id === enhancedFormData.instructor_id && 
                c.day_of_the_week === dayConstraint.day
            );

            return (
                <div
                    key={dayConstraint.day}
                    className={`flex items-center space-x-3 p-3 rounded-md border cursor-pointer transition-colors ${
                        dayExists
                            ? "bg-gray-100 opacity-50 cursor-not-allowed"
                            : dayConstraint.selected
                            ? "bg-blue-50 border-blue-200 shadow-sm"
                            : "bg-white border-gray-200 hover:bg-gray-50 hover:border-gray-300"
                    }`}
                    onClick={() => !dayExists && handleDaySelection(index, !dayConstraint.selected)}
                >
                    <Checkbox
                        id={`day-${dayConstraint.day}`}
                        checked={dayConstraint.selected}
                        disabled={dayExists}
                        onCheckedChange={(checked) =>
                            !dayExists && handleDaySelection(index, checked as boolean)
                        }
                    />
                    <label
                        htmlFor={`day-${dayConstraint.day}`}
                        className={`text-sm font-medium cursor-pointer flex-1 ${
                            dayExists ? "text-gray-400" : "text-gray-700"
                        }`}
                    >
                        {dayConstraint.day}
                    </label>
                    {dayConstraint.selected && !dayExists && (
                        <div className="w-2 h-2 bg-blue-500 rounded-full"></div>
                    )}
                </div>
            );
        }
    )}
</div>
>>>>>>> 80580540
                            </div>

                            {/* Tabs for each selected day */}
                            {enhancedFormData.dayConstraints.some(
                                (day) => day.selected
                            ) && (
                                <div className="space-y-2">
                                    <Label className="text-sm font-medium text-gray-700">
                                        Time Slots by Day
                                    </Label>
                                    <Tabs
                                        defaultValue={
                                            enhancedFormData.dayConstraints.find(
                                                (d) => d.selected
                                            )?.day
                                        }
                                    >
                                        <TabsList className="w-full flex overflow-x-auto bg-gray-100">
                                            {enhancedFormData.dayConstraints
                                                .filter((day) => day.selected)
                                                .map((day) => (
                                                    <TabsTrigger
                                                        key={day.day}
                                                        value={day.day}
                                                        className="flex-1 text-xs"
                                                    >
                                                        {day.day}
                                                        {day.timeSlots.length >
                                                            0 && (
                                                            <Badge
                                                                variant="secondary"
                                                                className="ml-1 text-xs"
                                                            >
                                                                {
                                                                    day
                                                                        .timeSlots
                                                                        .length
                                                                }
                                                            </Badge>
                                                        )}
                                                    </TabsTrigger>
                                                ))}
                                        </TabsList>
                                        {enhancedFormData.dayConstraints
                                            .filter((day) => day.selected)
                                            .map((day) => {
                                                const actualDayIndex =
                                                    enhancedFormData.dayConstraints.findIndex(
                                                        (d) => d.day === day.day
                                                    );

                                                return (
                                                    <TabsContent
                                                        key={day.day}
                                                        value={day.day}
                                                        className="mt-2"
                                                    >
                                                        <div className="border border-gray-200 rounded p-3 bg-white">
                                                            <div className="grid grid-cols-1 sm:grid-cols-2 gap-2">
                                                                {timeSlots.map(
                                                                    (slot) => {
                                                                        // const isAvailable =
                                                                        //     isTimeSlotAvailable(
                                                                        //         slot,
                                                                        //         day.day
                                                                        //     );
                                                                        const isSelected =
                                                                            day.timeSlots.includes(
                                                                                slot
                                                                            );
                                                                        // const isDisabled =
                                                                        //     enhancedFormData.instructor_id >
                                                                        //         0 &&
                                                                        //     !isAvailable &&
                                                                        //     !isSelected;
                                                                        const isDisabled =
                                                                            false;

                                                                        return (
                                                                            <div
                                                                                key={
                                                                                    slot
                                                                                }
                                                                                className={`flex items-center space-x-3 p-3 rounded-md border cursor-pointer transition-colors ${
                                                                                    isDisabled
                                                                                        ? "bg-gray-100 opacity-60 border-gray-200 cursor-not-allowed"
                                                                                        : isSelected
                                                                                        ? "bg-blue-50 border-blue-200 shadow-sm"
                                                                                        : "bg-white border-gray-200 hover:bg-gray-50 hover:border-gray-300"
                                                                                }`}
                                                                                onClick={() =>
                                                                                    !isDisabled &&
                                                                                    toggleDayTimeSlot(
                                                                                        actualDayIndex,
                                                                                        slot
                                                                                    )
                                                                                }
                                                                            >
                                                                                <Checkbox
                                                                                    id={`time-${day.day}-${slot}`}
                                                                                    checked={
                                                                                        isSelected
                                                                                    }
                                                                                    disabled={
                                                                                        isDisabled
                                                                                    }
                                                                                    // onCheckedChange={() =>
                                                                                    //     toggleDayTimeSlot(
                                                                                    //         actualDayIndex,
                                                                                    //         slot
                                                                                    //     )
                                                                                    // }
                                                                                />
                                                                                <label
                                                                                    // htmlFor={`time-${day.day}-${slot}`}
                                                                                    className={`text-sm font-medium cursor-pointer flex-1 ${
                                                                                        isDisabled
                                                                                            ? "text-gray-400"
                                                                                            : "text-gray-700"
                                                                                    }`}
                                                                                >
                                                                                    {
                                                                                        slot
                                                                                    }
                                                                                </label>
                                                                                {isSelected && (
                                                                                    <div className="w-2 h-2 bg-blue-500 rounded-full"></div>
                                                                                )}
                                                                            </div>
                                                                        );
                                                                    }
                                                                )}
                                                            </div>
                                                            {/* Show selected time slots */}
                                                            {day.timeSlots
                                                                .length > 0 && (
                                                                <div className="mt-4 pt-4 border-t border-gray-200">
                                                                    <Label className="text-xs text-gray-600">
                                                                        Selected
                                                                        Time
                                                                        Slots:
                                                                    </Label>
                                                                    <div className="flex flex-wrap gap-1 mt-2">
                                                                        {day.timeSlots.map(
                                                                            (
                                                                                slot,
                                                                                index
                                                                            ) => (
                                                                                <Badge
                                                                                    key={
                                                                                        index
                                                                                    }
                                                                                    className="flex items-center gap-1 pr-1 text-xs bg-[#2F2F85] hover:bg-[#3F3F8F]"
                                                                                >
                                                                                    {
                                                                                        slot
                                                                                    }
                                                                                    <X
                                                                                        className="h-2 w-2 cursor-pointer ml-1 hover:text-red-200"
                                                                                        onClick={() =>
                                                                                            removeTimeSlot(
                                                                                                actualDayIndex,
                                                                                                slot
                                                                                            )
                                                                                        }
                                                                                    />
                                                                                </Badge>
                                                                            )
                                                                        )}
                                                                    </div>
                                                                </div>
                                                            )}
                                                            <Button
                                                                className="bg-[#2F2F85] hover:bg-[#3F3F8F] text-white text-sm px-3 py-1.5 mt-2"
                                                                onClick={() => {
                                                                    checkIfAllTimeSlotsSelected(
                                                                        day.day
                                                                    )
                                                                        ? unselectAllTimeSlots(
                                                                              day.day
                                                                          )
                                                                        : selectAllTimeSlots(
                                                                              day.day
                                                                          );
                                                                }}
                                                            >
                                                                {checkIfAllTimeSlotsSelected(
                                                                    day.day
                                                                )
                                                                    ? "Unselect All Time Slots"
                                                                    : "Select All Time Slots"}
                                                            </Button>
                                                        </div>
                                                    </TabsContent>
                                                );
                                            })}
                                    </Tabs>
                                </div>
                            )}
                        </div>

                        <DialogFooter className="border-t border-gray-200 pt-3">
                            <Button
                                variant="outline"
                                onClick={() => {
                                    setIsAddDialogOpen(false);
                                    resetForm();
                                }}
                                className="border-gray-300 text-gray-700 hover:bg-gray-50 text-sm px-3 py-1.5"
                            >
                                Cancel
                            </Button>
                            <Button
                                onClick={handleAddConstraint}
                                disabled={
                                    isLoading ||
                                    !enhancedFormData.instructor_id ||
                                    getSelectedDaysCount() === 0
                                }
                                className="bg-[#2F2F85] hover:bg-[#3F3F8F] text-white text-sm px-3 py-1.5"
                            >
                                {isLoading
                                    ? "Adding..."
                                    : `Add Constraint${
                                          getSelectedDaysCount() > 1 ? "s" : ""
                                      }`}
                            </Button>
                        </DialogFooter>
                    </DialogContent>
                </Dialog>

                {/* Edit Constraint Dialog */}
                {/* Edit Constraint Dialog - Complete */}
                <Dialog
                    open={isEditDialogOpen}
                    onOpenChange={setIsEditDialogOpen}
                >
                    <DialogContent className="bg-white max-w-4xl max-h-[85vh] overflow-y-auto">
                        <DialogHeader className="border-b border-gray-200 pb-3">
                            <DialogTitle className="text-lg font-semibold text-gray-900">
                                Edit Time Constraint
                            </DialogTitle>
                        </DialogHeader>

                        <div className="py-4 space-y-4">
                            <div className="space-y-2">
                                <Label
                                    htmlFor="edit-instructor_id"
                                    className="text-sm font-medium text-gray-700"
                                >
                                    Instructor
                                </Label>
                                <Select
                                    value={enhancedFormData.instructor_id.toString()}
                                    onValueChange={handleInstructorChange}
                                    disabled={true}
                                >
                                    <SelectTrigger className="border-gray-300 text-sm bg-gray-50">
                                        <SelectValue placeholder="Select instructor" />
                                    </SelectTrigger>
                                    <SelectContent>
                                        {instructors.map((instructor) => (
                                            <SelectItem
                                                key={instructor.id}
                                                value={instructor.id.toString()}
                                            >
                                                {instructor.first_name}{" "}
                                                {instructor.last_name}
                                            </SelectItem>
                                        ))}
                                    </SelectContent>
                                </Select>
                            </div>

                            {/* Day selection with checkboxes */}

                            {/* Tabs for each selected day */}
                            {enhancedFormData.dayConstraints.some(
                                (day) => day.selected
                            ) && (
                                <div className="space-y-2">
                                    <Label className="text-sm font-medium text-gray-700">
                                        Time Slots by Day
                                    </Label>
                                    <Tabs
                                        defaultValue={
                                            enhancedFormData.dayConstraints.find(
                                                (d) => d.selected
                                            )?.day
                                        }
                                    >
                                        <TabsList className="w-full flex overflow-x-auto bg-gray-100">
                                            {enhancedFormData.dayConstraints
                                                .filter((day) => day.selected)
                                                .map((day) => (
                                                    <TabsTrigger
                                                        key={day.day}
                                                        value={day.day}
                                                        className="flex-1 text-xs"
                                                    >
                                                        {day.day}
                                                        {day.timeSlots.length >
                                                            0 && (
                                                            <Badge
                                                                variant="secondary"
                                                                className="ml-1 text-xs"
                                                            >
                                                                {
                                                                    day
                                                                        .timeSlots
                                                                        .length
                                                                }
                                                            </Badge>
                                                        )}
                                                    </TabsTrigger>
                                                ))}
                                        </TabsList>

                                        {enhancedFormData.dayConstraints
                                            .filter((day) => day.selected)
                                            .map((day) => {
                                                const actualDayIndex =
                                                    enhancedFormData.dayConstraints.findIndex(
                                                        (d) => d.day === day.day
                                                    );

                                                return (
                                                    <TabsContent
                                                        key={day.day}
                                                        value={day.day}
                                                        className="mt-2"
                                                    >
                                                        <div className="border border-gray-200 rounded p-3 bg-white">
                                                            <div className="grid grid-cols-1 sm:grid-cols-2 gap-2">
                                                                {timeSlots.map(
                                                                    (slot) => {
                                                                        const isAvailable =
                                                                            isTimeSlotAvailable(
                                                                                slot,
                                                                                day.day
                                                                            );
                                                                        const isSelected =
                                                                            day.timeSlots.includes(
                                                                                slot
                                                                            );
                                                                        const isDisabled =
                                                                            enhancedFormData.instructor_id >
                                                                                0 &&
                                                                            !isAvailable &&
                                                                            !isSelected;

                                                                        return (
                                                                            <div
                                                                                key={
                                                                                    slot
                                                                                }
                                                                                className={`flex items-center space-x-3 p-3 rounded-md border cursor-pointer transition-colors ${
                                                                                    isDisabled
                                                                                        ? "bg-gray-100 opacity-60 border-gray-200 cursor-not-allowed"
                                                                                        : isSelected
                                                                                        ? "bg-blue-50 border-blue-200 shadow-sm"
                                                                                        : "bg-white border-gray-200 hover:bg-gray-50 hover:border-gray-300"
                                                                                }`}
                                                                                onClick={() =>
                                                                                    !isDisabled &&
                                                                                    toggleDayTimeSlot(
                                                                                        actualDayIndex,
                                                                                        slot
                                                                                    )
                                                                                }
                                                                            >
                                                                                <Checkbox
                                                                                    id={`time-${day.day}-${slot}`}
                                                                                    checked={
                                                                                        isSelected
                                                                                    }
                                                                                    disabled={
                                                                                        !!isDisabled
                                                                                    }
                                                                                    // onCheckedChange={() =>
                                                                                    //     toggleDayTimeSlot(
                                                                                    //         actualDayIndex,
                                                                                    //         slot
                                                                                    //     )
                                                                                    // }
                                                                                />
                                                                                <label
                                                                                    // htmlFor={`time-${day.day}-${slot}`}
                                                                                    className={`text-sm font-medium cursor-pointer flex-1 ${
                                                                                        isDisabled
                                                                                            ? "text-gray-400"
                                                                                            : "text-gray-700"
                                                                                    }`}
                                                                                >
                                                                                    {
                                                                                        slot
                                                                                    }
                                                                                </label>
                                                                                {isSelected && (
                                                                                    <div className="w-2 h-2 bg-blue-500 rounded-full"></div>
                                                                                )}
                                                                            </div>
                                                                        );
                                                                    }
                                                                )}
                                                            </div>

                                                            {/* Show selected time slots */}
                                                            {day.timeSlots
                                                                .length > 0 && (
                                                                <div className="mt-4 pt-4 border-t border-gray-200">
                                                                    <Label className="text-xs text-gray-600">
                                                                        Selected
                                                                        Time
                                                                        Slots:
                                                                    </Label>
                                                                    <div className="flex flex-wrap gap-1 mt-2">
                                                                        {day.timeSlots.map(
                                                                            (
                                                                                slot,
                                                                                index
                                                                            ) => (
                                                                                <Badge
                                                                                    key={
                                                                                        index
                                                                                    }
                                                                                    className="flex items-center gap-1 pr-1 text-xs bg-[#2F2F85] hover:bg-[#3F3F8F]"
                                                                                >
                                                                                    {
                                                                                        slot
                                                                                    }
                                                                                    <X
                                                                                        className="h-2 w-2 cursor-pointer ml-1 hover:text-red-200"
                                                                                        onClick={() =>
                                                                                            removeTimeSlot(
                                                                                                actualDayIndex,
                                                                                                slot
                                                                                            )
                                                                                        }
                                                                                    />
                                                                                </Badge>
                                                                            )
                                                                        )}
                                                                    </div>
                                                                </div>
                                                            )}
                                                            <Button
                                                                className="bg-[#2F2F85] hover:bg-[#3F3F8F] text-white text-sm px-3 py-1.5 mt-2"
                                                                onClick={() => {
                                                                    checkIfAllTimeSlotsSelected(
                                                                        day.day
                                                                    )
                                                                        ? unselectAllTimeSlots(
                                                                              day.day
                                                                          )
                                                                        : selectAllTimeSlots(
                                                                              day.day
                                                                          );
                                                                }}
                                                            >
                                                                {checkIfAllTimeSlotsSelected(
                                                                    day.day
                                                                )
                                                                    ? "Unselect All Time Slots"
                                                                    : "Select All Time Slots"}
                                                            </Button>
                                                        </div>
                                                    </TabsContent>
                                                );
                                            })}
                                    </Tabs>
                                </div>
                            )}
                        </div>

                        <DialogFooter className="border-t border-gray-200 pt-3">
                            <Button
                                variant="outline"
                                onClick={() => {
                                    setIsEditDialogOpen(false);
                                    resetForm();
                                }}
                                disabled={isLoading}
                                className="border-gray-300 text-gray-700 hover:bg-gray-50 text-sm px-3 py-1.5"
                            >
                                Cancel
                            </Button>
                            <Button
                                onClick={handleEditConstraint}
                                disabled={
                                    isLoading ||
                                    !enhancedFormData.instructor_id ||
                                    getSelectedDaysCount() === 0
                                }
                                className="bg-[#2F2F85] hover:bg-[#3F3F8F] text-white text-sm px-3 py-1.5"
                            >
                                {isLoading ? "Saving..." : "Save Changes"}
                            </Button>
                        </DialogFooter>
                    </DialogContent>
                </Dialog>

                {/* Delete Constraint Dialog */}
                <Dialog
                    open={isDeleteDialogOpen}
                    onOpenChange={setIsDeleteDialogOpen}
                >
                    <DialogContent className="bg-white max-w-md">
                        <DialogHeader className="border-b border-gray-200 pb-3">
                            <DialogTitle className="text-lg font-semibold text-gray-900">
                                Delete Time Constraint
                            </DialogTitle>
                        </DialogHeader>

                        <div className="py-4">
                            <p className="text-sm text-gray-600 mb-2">
                                Are you sure you want to delete this time
                                constraint?
                            </p>
                            {selectedGroupedConstraint && selectedDay && (
                                <div className="bg-gray-50 p-3 rounded border">
                                    <p className="font-medium text-sm text-gray-900 mb-2">
                                        {selectedGroupedConstraint.firstName}{" "}
                                        {selectedGroupedConstraint.lastName} -{" "}
                                        {selectedDay}
                                    </p>
                                    <div className="flex flex-wrap gap-1">
                                        {selectedGroupedConstraint.dayConstraints
                                            .find(
                                                (dc) => dc.day === selectedDay
                                            )
                                            ?.timeSlots.map((time, index) => (
                                                <Badge
                                                    key={index}
                                                    variant="outline"
                                                    className="text-xs"
                                                >
                                                    {time}
                                                </Badge>
                                            ))}
                                    </div>
                                </div>
                            )}
                            <p className="text-xs text-gray-500 mt-2">
                                This action cannot be undone.
                            </p>
                        </div>

                        <DialogFooter className="border-t border-gray-200 pt-3">
                            <Button
                                variant="outline"
                                onClick={() => {
                                    setIsDeleteDialogOpen(false);
                                    setSelectedGroupedConstraint(null);
                                    setSelectedDay(null);
                                }}
                                disabled={isLoading}
                                className="border-gray-300 text-gray-700 hover:bg-gray-50 text-sm px-3 py-1.5"
                            >
                                Cancel
                            </Button>
                            <Button
                                onClick={handleDeleteConstraint}
                                disabled={isLoading}
                                className="bg-red-600 hover:bg-red-700 text-white text-sm px-3 py-1.5"
                            >
                                {isLoading ? "Deleting..." : "Delete"}
                            </Button>
                        </DialogFooter>
                    </DialogContent>
                </Dialog>
            </div>
        </>
    );
}<|MERGE_RESOLUTION|>--- conflicted
+++ resolved
@@ -185,15 +185,15 @@
                     : "bg-red-50 border-red-500 text-red-800"
             }`}
         >
-            <div className="flex items-start justify-between">
-                <div className="flex items-start gap-3">
+            <div className='flex items-start justify-between'>
+                <div className='flex items-start gap-3'>
                     {message.type === "success" ? (
-                        <CheckCircle className="h-5 w-5 text-green-600 flex-shrink-0 mt-0.5" />
+                        <CheckCircle className='h-5 w-5 text-green-600 flex-shrink-0 mt-0.5' />
                     ) : (
-                        <XCircle className="h-5 w-5 text-red-600 flex-shrink-0 mt-0.5" />
+                        <XCircle className='h-5 w-5 text-red-600 flex-shrink-0 mt-0.5' />
                     )}
                     <div>
-                        <p className="text-sm mt-1 opacity-90">
+                        <p className='text-sm mt-1 opacity-90'>
                             {message.description}
                         </p>
                     </div>
@@ -206,7 +206,7 @@
                             : "hover:bg-red-600"
                     }`}
                 >
-                    <X className="h-4 w-4" />
+                    <X className='h-4 w-4' />
                 </button>
             </div>
         </div>
@@ -857,8 +857,8 @@
         <>
             {/* Messages - OUTSIDE the main content flow */}
             {messages.length > 0 && (
-                <div className="fixed top-4 right-4 z-[9999] space-y-2 pointer-events-none">
-                    <div className="pointer-events-auto space-y-2">
+                <div className='fixed top-4 right-4 z-[9999] space-y-2 pointer-events-none'>
+                    <div className='pointer-events-auto space-y-2'>
                         {messages.map((message) => (
                             <MessageBanner key={message.id} message={message} />
                         ))}
@@ -867,55 +867,55 @@
             )}
             {/* Messages - OUTSIDE the main content flow */}
             {messages.length > 0 && (
-                <div className="fixed top-4 right-4 z-[9999] space-y-2 pointer-events-none">
-                    <div className="pointer-events-auto space-y-2">
+                <div className='fixed top-4 right-4 z-[9999] space-y-2 pointer-events-none'>
+                    <div className='pointer-events-auto space-y-2'>
                         {messages.map((message) => (
                             <MessageBanner key={message.id} message={message} />
                         ))}
                     </div>
                 </div>
             )}
-            <div className="space-y-4">
+            <div className='space-y-4'>
                 {/* Page Header */}
-                <div className="flex justify-between items-center">
+                <div className='flex justify-between items-center'>
                     <div>
-                        <h2 className="text-lg font-semibold text-gray-900">
+                        <h2 className='text-lg font-semibold text-gray-900'>
                             Time Constraints
                         </h2>
-                        <p className="text-xs text-gray-600">
+                        <p className='text-xs text-gray-600'>
                             Manage instructor availability and time restrictions
                         </p>
                     </div>
                     <Button
                         onClick={() => setIsAddDialogOpen(true)}
-                        className="bg-[#2F2F85] hover:bg-[#3F3F8F] text-white text-xs px-3 py-1.5 rounded-md font-medium transition-colors"
+                        className='bg-[#2F2F85] hover:bg-[#3F3F8F] text-white text-xs px-3 py-1.5 rounded-md font-medium transition-colors'
                     >
-                        <Plus className="mr-1 h-3 w-3" /> Add Constraint
+                        <Plus className='mr-1 h-3 w-3' /> Add Constraint
                     </Button>
                 </div>
 
                 {!isLoading && groupedConstraints.length === 0 ? (
-                    <div className="bg-white rounded border border-gray-200 p-12 text-center shadow-sm">
-                        <div className="text-gray-500 mb-2">
+                    <div className='bg-white rounded border border-gray-200 p-12 text-center shadow-sm'>
+                        <div className='text-gray-500 mb-2'>
                             No time constraints added yet
                         </div>
-                        <div className="text-sm text-gray-400">
+                        <div className='text-sm text-gray-400'>
                             Add constraints to manage instructor availability.
                         </div>
                     </div>
                 ) : (
                     <>
-                        <div className="grid grid-cols-1 md:grid-cols-2 lg:grid-cols-3 gap-4">
+                        <div className='grid grid-cols-1 md:grid-cols-2 lg:grid-cols-3 gap-4'>
                             {paginatedGroupedConstraints.map(
                                 (groupedConstraint) => (
                                     <Card
                                         key={groupedConstraint.instructor_id}
-                                        className="bg-white border border-gray-200 shadow-sm hover:shadow-md transition-shadow"
+                                        className='bg-white border border-gray-200 shadow-sm hover:shadow-md transition-shadow'
                                     >
-                                        <CardContent className="p-4">
+                                        <CardContent className='p-4'>
                                             {/* Instructor header */}
-                                            <div className="mb-3 pb-2 border-b border-gray-200">
-                                                <h3 className="font-semibold text-sm text-gray-900">
+                                            <div className='mb-3 pb-2 border-b border-gray-200'>
+                                                <h3 className='font-semibold text-sm text-gray-900'>
                                                     {
                                                         groupedConstraint.firstName
                                                     }{" "}
@@ -924,7 +924,7 @@
                                             </div>
 
                                             {/* Day constraints */}
-                                            <div className="space-y-3">
+                                            <div className='space-y-3'>
                                                 {groupedConstraint.dayConstraints
                                                     .slice()
                                                     .sort(
@@ -939,15 +939,15 @@
                                                     .map((dayConstraint) => (
                                                         <div
                                                             key={`${groupedConstraint.instructor_id}-${dayConstraint.day}`}
-                                                            className="flex justify-between items-start p-2 bg-gray-50 rounded border"
+                                                            className='flex justify-between items-start p-2 bg-gray-50 rounded border'
                                                         >
-                                                            <div className="flex-1">
-                                                                <p className="text-xs font-semibold text-gray-700 mb-2">
+                                                            <div className='flex-1'>
+                                                                <p className='text-xs font-semibold text-gray-700 mb-2'>
                                                                     {
                                                                         dayConstraint.day
                                                                     }
                                                                 </p>
-                                                                <div className="flex flex-wrap gap-1">
+                                                                <div className='flex flex-wrap gap-1'>
                                                                     {dayConstraint.timeSlots.map(
                                                                         (
                                                                             time,
@@ -957,10 +957,10 @@
                                                                                 key={
                                                                                     index
                                                                                 }
-                                                                                variant="outline"
-                                                                                className="text-xs bg-white border-gray-300"
+                                                                                variant='outline'
+                                                                                className='text-xs bg-white border-gray-300'
                                                                             >
-                                                                                <Clock className="h-2 w-2 mr-1" />
+                                                                                <Clock className='h-2 w-2 mr-1' />
                                                                                 {
                                                                                     time
                                                                                 }
@@ -969,11 +969,11 @@
                                                                     )}
                                                                 </div>
                                                             </div>
-                                                            <div className="flex gap-1 ml-2">
+                                                            <div className='flex gap-1 ml-2'>
                                                                 <Button
-                                                                    variant="ghost"
-                                                                    size="icon"
-                                                                    className="h-6 w-6 text-gray-500 hover:text-[#2F2F85] hover:bg-gray-100"
+                                                                    variant='ghost'
+                                                                    size='icon'
+                                                                    className='h-6 w-6 text-gray-500 hover:text-[#2F2F85] hover:bg-gray-100'
                                                                     onClick={() =>
                                                                         openEditDialog(
                                                                             groupedConstraint.instructor_id,
@@ -982,12 +982,12 @@
                                                                         )
                                                                     }
                                                                 >
-                                                                    <Pencil className="h-3 w-3" />
+                                                                    <Pencil className='h-3 w-3' />
                                                                 </Button>
                                                                 <Button
-                                                                    variant="ghost"
-                                                                    size="icon"
-                                                                    className="h-6 w-6 text-gray-500 hover:text-red-600 hover:bg-red-50"
+                                                                    variant='ghost'
+                                                                    size='icon'
+                                                                    className='h-6 w-6 text-gray-500 hover:text-red-600 hover:bg-red-50'
                                                                     onClick={() =>
                                                                         openDeleteDialog(
                                                                             groupedConstraint,
@@ -995,7 +995,7 @@
                                                                         )
                                                                     }
                                                                 >
-                                                                    <Trash className="h-3 w-3" />
+                                                                    <Trash className='h-3 w-3' />
                                                                 </Button>
                                                             </div>
                                                         </div>
@@ -1009,7 +1009,7 @@
 
                         {/* Pagination */}
                         {groupedConstraints.length > 0 && (
-                            <div className="flex justify-center">
+                            <div className='flex justify-center'>
                                 <CustomPagination
                                     currentPage={currentPage}
                                     totalPages={totalPages}
@@ -1026,28 +1026,28 @@
                     open={isAddDialogOpen}
                     onOpenChange={setIsAddDialogOpen}
                 >
-                    <DialogContent className="bg-white max-w-4xl max-h-[85vh] overflow-y-auto">
-                        <DialogHeader className="border-b border-gray-200 pb-3">
-                            <DialogTitle className="text-lg font-semibold text-gray-900">
+                    <DialogContent className='bg-white max-w-4xl max-h-[85vh] overflow-y-auto'>
+                        <DialogHeader className='border-b border-gray-200 pb-3'>
+                            <DialogTitle className='text-lg font-semibold text-gray-900'>
                                 Add Time Constraint
                             </DialogTitle>
                         </DialogHeader>
 
-                        <div className="py-4 space-y-4">
-                            <div className="space-y-2">
+                        <div className='py-4 space-y-4'>
+                            <div className='space-y-2'>
                                 <Label
-                                    htmlFor="instructor_id"
-                                    className="text-sm font-medium text-gray-700"
+                                    htmlFor='instructor_id'
+                                    className='text-sm font-medium text-gray-700'
                                 >
                                     Instructor
                                 </Label>
                                 <Popover open={open} onOpenChange={setOpen}>
                                     <PopoverTrigger asChild>
                                         <Button
-                                            variant="outline"
-                                            role="combobox"
+                                            variant='outline'
+                                            role='combobox'
                                             aria-expanded={open}
-                                            className="w-full justify-between border-gray-300 focus:border-[#2F2F85] focus:ring-[#2F2F85] text-sm"
+                                            className='w-full justify-between border-gray-300 focus:border-[#2F2F85] focus:ring-[#2F2F85] text-sm'
                                         >
                                             {enhancedFormData.instructor_id
                                                 ? instructors.find(
@@ -1062,17 +1062,17 @@
                                                           enhancedFormData.instructor_id
                                                   )?.last_name
                                                 : "Select instructor..."}
-                                            <ChevronsUpDown className="ml-2 h-4 w-4 shrink-0 opacity-50" />
+                                            <ChevronsUpDown className='ml-2 h-4 w-4 shrink-0 opacity-50' />
                                         </Button>
                                     </PopoverTrigger>
                                     <PopoverContent
-                                        className="w-full p-0"
-                                        align="start"
+                                        className='w-full p-0'
+                                        align='start'
                                     >
                                         <Command>
                                             <CommandInput
-                                                placeholder="Search instructors..."
-                                                className="h-9"
+                                                placeholder='Search instructors...'
+                                                className='h-9'
                                             />
                                             <CommandList>
                                                 <CommandEmpty>
@@ -1122,112 +1122,83 @@
 
                             {/* Day selection with checkboxes */}
                             {/* Day selection with checkboxes */}
-                            <div className="space-y-2">
-                                <Label className="text-sm font-medium text-gray-700">
+                            <div className='space-y-2'>
+                                <Label className='text-sm font-medium text-gray-700'>
                                     Days
                                 </Label>
-<<<<<<< HEAD
                                 <div className='grid grid-cols-2 sm:grid-cols-3 md:grid-cols-4 gap-2'>
                                     {enhancedFormData.dayConstraints.map(
-                                        (dayConstraint, index) => (
-                                            <div
-                                                key={dayConstraint.day}
-                                                className={`flex items-center space-x-3 p-3 rounded-md border cursor-pointer transition-colors ${
-                                                    dayConstraint.selected
-                                                        ? "bg-blue-50 border-blue-200 shadow-sm"
-                                                        : "bg-white border-gray-200 hover:bg-gray-50 hover:border-gray-300"
-                                                }`}
-                                                onClick={() =>
-                                                    handleDaySelection(
-                                                        index,
-                                                        !dayConstraint.selected
-                                                    )
-                                                }
-                                            >
-                                                <Checkbox
-                                                    id={`day-${dayConstraint.day}`}
-                                                    checked={
-                                                        dayConstraint.selected
+                                        (dayConstraint, index) => {
+                                            const dayExists =
+                                                timeConstraints.some(
+                                                    (c) =>
+                                                        c.instructor_id ===
+                                                            enhancedFormData.instructor_id &&
+                                                        c.day_of_the_week ===
+                                                            dayConstraint.day
+                                                );
+
+                                            return (
+                                                <div
+                                                    key={dayConstraint.day}
+                                                    className={`flex items-center space-x-3 p-3 rounded-md border cursor-pointer transition-colors ${
+                                                        dayExists
+                                                            ? "bg-gray-100 opacity-50 cursor-not-allowed"
+                                                            : dayConstraint.selected
+                                                            ? "bg-blue-50 border-blue-200 shadow-sm"
+                                                            : "bg-white border-gray-200 hover:bg-gray-50 hover:border-gray-300"
+                                                    }`}
+                                                    onClick={() =>
+                                                        !dayExists &&
+                                                        handleDaySelection(
+                                                            index,
+                                                            !dayConstraint.selected
+                                                        )
                                                     }
-                                                    // onCheckedChange={(
-                                                    //     checked
-                                                    // ) =>
-                                                    //     handleDaySelection(
-                                                    //         index,
-                                                    //         checked as boolean
-                                                    //     )
-                                                    // }
-                                                    // onClick={(e) =>
-                                                    //     e.stopPropagation()
-                                                    // }
-                                                />
-                                                <label
-                                                    // htmlFor={`day-${dayConstraint.day}`}
-                                                    className='text-sm font-medium text-gray-700 cursor-pointer flex-1'
                                                 >
-                                                    {dayConstraint.day}
-                                                </label>
-                                                {dayConstraint.selected && (
-                                                    <div className='w-2 h-2 bg-blue-500 rounded-full'></div>
-                                                )}
-                                            </div>
-                                        )
+                                                    <Checkbox
+                                                        id={`day-${dayConstraint.day}`}
+                                                        checked={
+                                                            dayConstraint.selected
+                                                        }
+                                                        disabled={dayExists}
+                                                        onCheckedChange={(
+                                                            checked
+                                                        ) =>
+                                                            !dayExists &&
+                                                            handleDaySelection(
+                                                                index,
+                                                                checked as boolean
+                                                            )
+                                                        }
+                                                    />
+                                                    <label
+                                                        htmlFor={`day-${dayConstraint.day}`}
+                                                        className={`text-sm font-medium cursor-pointer flex-1 ${
+                                                            dayExists
+                                                                ? "text-gray-400"
+                                                                : "text-gray-700"
+                                                        }`}
+                                                    >
+                                                        {dayConstraint.day}
+                                                    </label>
+                                                    {dayConstraint.selected &&
+                                                        !dayExists && (
+                                                            <div className='w-2 h-2 bg-blue-500 rounded-full'></div>
+                                                        )}
+                                                </div>
+                                            );
+                                        }
                                     )}
                                 </div>
-=======
-                             <div className="grid grid-cols-2 sm:grid-cols-3 md:grid-cols-4 gap-2">
-    {enhancedFormData.dayConstraints.map(
-        (dayConstraint, index) => {
-            const dayExists = timeConstraints.some(c => 
-                c.instructor_id === enhancedFormData.instructor_id && 
-                c.day_of_the_week === dayConstraint.day
-            );
-
-            return (
-                <div
-                    key={dayConstraint.day}
-                    className={`flex items-center space-x-3 p-3 rounded-md border cursor-pointer transition-colors ${
-                        dayExists
-                            ? "bg-gray-100 opacity-50 cursor-not-allowed"
-                            : dayConstraint.selected
-                            ? "bg-blue-50 border-blue-200 shadow-sm"
-                            : "bg-white border-gray-200 hover:bg-gray-50 hover:border-gray-300"
-                    }`}
-                    onClick={() => !dayExists && handleDaySelection(index, !dayConstraint.selected)}
-                >
-                    <Checkbox
-                        id={`day-${dayConstraint.day}`}
-                        checked={dayConstraint.selected}
-                        disabled={dayExists}
-                        onCheckedChange={(checked) =>
-                            !dayExists && handleDaySelection(index, checked as boolean)
-                        }
-                    />
-                    <label
-                        htmlFor={`day-${dayConstraint.day}`}
-                        className={`text-sm font-medium cursor-pointer flex-1 ${
-                            dayExists ? "text-gray-400" : "text-gray-700"
-                        }`}
-                    >
-                        {dayConstraint.day}
-                    </label>
-                    {dayConstraint.selected && !dayExists && (
-                        <div className="w-2 h-2 bg-blue-500 rounded-full"></div>
-                    )}
-                </div>
-            );
-        }
-    )}
-</div>
->>>>>>> 80580540
                             </div>
 
                             {/* Tabs for each selected day */}
                             {enhancedFormData.dayConstraints.some(
                                 (day) => day.selected
                             ) && (
-                                <div className="space-y-2">
-                                    <Label className="text-sm font-medium text-gray-700">
+                                <div className='space-y-2'>
+                                    <Label className='text-sm font-medium text-gray-700'>
                                         Time Slots by Day
                                     </Label>
                                     <Tabs
@@ -1237,21 +1208,21 @@
                                             )?.day
                                         }
                                     >
-                                        <TabsList className="w-full flex overflow-x-auto bg-gray-100">
+                                        <TabsList className='w-full flex overflow-x-auto bg-gray-100'>
                                             {enhancedFormData.dayConstraints
                                                 .filter((day) => day.selected)
                                                 .map((day) => (
                                                     <TabsTrigger
                                                         key={day.day}
                                                         value={day.day}
-                                                        className="flex-1 text-xs"
+                                                        className='flex-1 text-xs'
                                                     >
                                                         {day.day}
                                                         {day.timeSlots.length >
                                                             0 && (
                                                             <Badge
-                                                                variant="secondary"
-                                                                className="ml-1 text-xs"
+                                                                variant='secondary'
+                                                                className='ml-1 text-xs'
                                                             >
                                                                 {
                                                                     day
@@ -1275,10 +1246,10 @@
                                                     <TabsContent
                                                         key={day.day}
                                                         value={day.day}
-                                                        className="mt-2"
+                                                        className='mt-2'
                                                     >
-                                                        <div className="border border-gray-200 rounded p-3 bg-white">
-                                                            <div className="grid grid-cols-1 sm:grid-cols-2 gap-2">
+                                                        <div className='border border-gray-200 rounded p-3 bg-white'>
+                                                            <div className='grid grid-cols-1 sm:grid-cols-2 gap-2'>
                                                                 {timeSlots.map(
                                                                     (slot) => {
                                                                         // const isAvailable =
@@ -1346,7 +1317,7 @@
                                                                                     }
                                                                                 </label>
                                                                                 {isSelected && (
-                                                                                    <div className="w-2 h-2 bg-blue-500 rounded-full"></div>
+                                                                                    <div className='w-2 h-2 bg-blue-500 rounded-full'></div>
                                                                                 )}
                                                                             </div>
                                                                         );
@@ -1356,13 +1327,13 @@
                                                             {/* Show selected time slots */}
                                                             {day.timeSlots
                                                                 .length > 0 && (
-                                                                <div className="mt-4 pt-4 border-t border-gray-200">
-                                                                    <Label className="text-xs text-gray-600">
+                                                                <div className='mt-4 pt-4 border-t border-gray-200'>
+                                                                    <Label className='text-xs text-gray-600'>
                                                                         Selected
                                                                         Time
                                                                         Slots:
                                                                     </Label>
-                                                                    <div className="flex flex-wrap gap-1 mt-2">
+                                                                    <div className='flex flex-wrap gap-1 mt-2'>
                                                                         {day.timeSlots.map(
                                                                             (
                                                                                 slot,
@@ -1372,13 +1343,13 @@
                                                                                     key={
                                                                                         index
                                                                                     }
-                                                                                    className="flex items-center gap-1 pr-1 text-xs bg-[#2F2F85] hover:bg-[#3F3F8F]"
+                                                                                    className='flex items-center gap-1 pr-1 text-xs bg-[#2F2F85] hover:bg-[#3F3F8F]'
                                                                                 >
                                                                                     {
                                                                                         slot
                                                                                     }
                                                                                     <X
-                                                                                        className="h-2 w-2 cursor-pointer ml-1 hover:text-red-200"
+                                                                                        className='h-2 w-2 cursor-pointer ml-1 hover:text-red-200'
                                                                                         onClick={() =>
                                                                                             removeTimeSlot(
                                                                                                 actualDayIndex,
@@ -1393,7 +1364,7 @@
                                                                 </div>
                                                             )}
                                                             <Button
-                                                                className="bg-[#2F2F85] hover:bg-[#3F3F8F] text-white text-sm px-3 py-1.5 mt-2"
+                                                                className='bg-[#2F2F85] hover:bg-[#3F3F8F] text-white text-sm px-3 py-1.5 mt-2'
                                                                 onClick={() => {
                                                                     checkIfAllTimeSlotsSelected(
                                                                         day.day
@@ -1421,14 +1392,14 @@
                             )}
                         </div>
 
-                        <DialogFooter className="border-t border-gray-200 pt-3">
+                        <DialogFooter className='border-t border-gray-200 pt-3'>
                             <Button
-                                variant="outline"
+                                variant='outline'
                                 onClick={() => {
                                     setIsAddDialogOpen(false);
                                     resetForm();
                                 }}
-                                className="border-gray-300 text-gray-700 hover:bg-gray-50 text-sm px-3 py-1.5"
+                                className='border-gray-300 text-gray-700 hover:bg-gray-50 text-sm px-3 py-1.5'
                             >
                                 Cancel
                             </Button>
@@ -1439,7 +1410,7 @@
                                     !enhancedFormData.instructor_id ||
                                     getSelectedDaysCount() === 0
                                 }
-                                className="bg-[#2F2F85] hover:bg-[#3F3F8F] text-white text-sm px-3 py-1.5"
+                                className='bg-[#2F2F85] hover:bg-[#3F3F8F] text-white text-sm px-3 py-1.5'
                             >
                                 {isLoading
                                     ? "Adding..."
@@ -1457,18 +1428,18 @@
                     open={isEditDialogOpen}
                     onOpenChange={setIsEditDialogOpen}
                 >
-                    <DialogContent className="bg-white max-w-4xl max-h-[85vh] overflow-y-auto">
-                        <DialogHeader className="border-b border-gray-200 pb-3">
-                            <DialogTitle className="text-lg font-semibold text-gray-900">
+                    <DialogContent className='bg-white max-w-4xl max-h-[85vh] overflow-y-auto'>
+                        <DialogHeader className='border-b border-gray-200 pb-3'>
+                            <DialogTitle className='text-lg font-semibold text-gray-900'>
                                 Edit Time Constraint
                             </DialogTitle>
                         </DialogHeader>
 
-                        <div className="py-4 space-y-4">
-                            <div className="space-y-2">
+                        <div className='py-4 space-y-4'>
+                            <div className='space-y-2'>
                                 <Label
-                                    htmlFor="edit-instructor_id"
-                                    className="text-sm font-medium text-gray-700"
+                                    htmlFor='edit-instructor_id'
+                                    className='text-sm font-medium text-gray-700'
                                 >
                                     Instructor
                                 </Label>
@@ -1477,8 +1448,8 @@
                                     onValueChange={handleInstructorChange}
                                     disabled={true}
                                 >
-                                    <SelectTrigger className="border-gray-300 text-sm bg-gray-50">
-                                        <SelectValue placeholder="Select instructor" />
+                                    <SelectTrigger className='border-gray-300 text-sm bg-gray-50'>
+                                        <SelectValue placeholder='Select instructor' />
                                     </SelectTrigger>
                                     <SelectContent>
                                         {instructors.map((instructor) => (
@@ -1500,8 +1471,8 @@
                             {enhancedFormData.dayConstraints.some(
                                 (day) => day.selected
                             ) && (
-                                <div className="space-y-2">
-                                    <Label className="text-sm font-medium text-gray-700">
+                                <div className='space-y-2'>
+                                    <Label className='text-sm font-medium text-gray-700'>
                                         Time Slots by Day
                                     </Label>
                                     <Tabs
@@ -1511,21 +1482,21 @@
                                             )?.day
                                         }
                                     >
-                                        <TabsList className="w-full flex overflow-x-auto bg-gray-100">
+                                        <TabsList className='w-full flex overflow-x-auto bg-gray-100'>
                                             {enhancedFormData.dayConstraints
                                                 .filter((day) => day.selected)
                                                 .map((day) => (
                                                     <TabsTrigger
                                                         key={day.day}
                                                         value={day.day}
-                                                        className="flex-1 text-xs"
+                                                        className='flex-1 text-xs'
                                                     >
                                                         {day.day}
                                                         {day.timeSlots.length >
                                                             0 && (
                                                             <Badge
-                                                                variant="secondary"
-                                                                className="ml-1 text-xs"
+                                                                variant='secondary'
+                                                                className='ml-1 text-xs'
                                                             >
                                                                 {
                                                                     day
@@ -1550,10 +1521,10 @@
                                                     <TabsContent
                                                         key={day.day}
                                                         value={day.day}
-                                                        className="mt-2"
+                                                        className='mt-2'
                                                     >
-                                                        <div className="border border-gray-200 rounded p-3 bg-white">
-                                                            <div className="grid grid-cols-1 sm:grid-cols-2 gap-2">
+                                                        <div className='border border-gray-200 rounded p-3 bg-white'>
+                                                            <div className='grid grid-cols-1 sm:grid-cols-2 gap-2'>
                                                                 {timeSlots.map(
                                                                     (slot) => {
                                                                         const isAvailable =
@@ -1619,7 +1590,7 @@
                                                                                     }
                                                                                 </label>
                                                                                 {isSelected && (
-                                                                                    <div className="w-2 h-2 bg-blue-500 rounded-full"></div>
+                                                                                    <div className='w-2 h-2 bg-blue-500 rounded-full'></div>
                                                                                 )}
                                                                             </div>
                                                                         );
@@ -1630,13 +1601,13 @@
                                                             {/* Show selected time slots */}
                                                             {day.timeSlots
                                                                 .length > 0 && (
-                                                                <div className="mt-4 pt-4 border-t border-gray-200">
-                                                                    <Label className="text-xs text-gray-600">
+                                                                <div className='mt-4 pt-4 border-t border-gray-200'>
+                                                                    <Label className='text-xs text-gray-600'>
                                                                         Selected
                                                                         Time
                                                                         Slots:
                                                                     </Label>
-                                                                    <div className="flex flex-wrap gap-1 mt-2">
+                                                                    <div className='flex flex-wrap gap-1 mt-2'>
                                                                         {day.timeSlots.map(
                                                                             (
                                                                                 slot,
@@ -1646,13 +1617,13 @@
                                                                                     key={
                                                                                         index
                                                                                     }
-                                                                                    className="flex items-center gap-1 pr-1 text-xs bg-[#2F2F85] hover:bg-[#3F3F8F]"
+                                                                                    className='flex items-center gap-1 pr-1 text-xs bg-[#2F2F85] hover:bg-[#3F3F8F]'
                                                                                 >
                                                                                     {
                                                                                         slot
                                                                                     }
                                                                                     <X
-                                                                                        className="h-2 w-2 cursor-pointer ml-1 hover:text-red-200"
+                                                                                        className='h-2 w-2 cursor-pointer ml-1 hover:text-red-200'
                                                                                         onClick={() =>
                                                                                             removeTimeSlot(
                                                                                                 actualDayIndex,
@@ -1667,7 +1638,7 @@
                                                                 </div>
                                                             )}
                                                             <Button
-                                                                className="bg-[#2F2F85] hover:bg-[#3F3F8F] text-white text-sm px-3 py-1.5 mt-2"
+                                                                className='bg-[#2F2F85] hover:bg-[#3F3F8F] text-white text-sm px-3 py-1.5 mt-2'
                                                                 onClick={() => {
                                                                     checkIfAllTimeSlotsSelected(
                                                                         day.day
@@ -1695,15 +1666,15 @@
                             )}
                         </div>
 
-                        <DialogFooter className="border-t border-gray-200 pt-3">
+                        <DialogFooter className='border-t border-gray-200 pt-3'>
                             <Button
-                                variant="outline"
+                                variant='outline'
                                 onClick={() => {
                                     setIsEditDialogOpen(false);
                                     resetForm();
                                 }}
                                 disabled={isLoading}
-                                className="border-gray-300 text-gray-700 hover:bg-gray-50 text-sm px-3 py-1.5"
+                                className='border-gray-300 text-gray-700 hover:bg-gray-50 text-sm px-3 py-1.5'
                             >
                                 Cancel
                             </Button>
@@ -1714,7 +1685,7 @@
                                     !enhancedFormData.instructor_id ||
                                     getSelectedDaysCount() === 0
                                 }
-                                className="bg-[#2F2F85] hover:bg-[#3F3F8F] text-white text-sm px-3 py-1.5"
+                                className='bg-[#2F2F85] hover:bg-[#3F3F8F] text-white text-sm px-3 py-1.5'
                             >
                                 {isLoading ? "Saving..." : "Save Changes"}
                             </Button>
@@ -1727,26 +1698,26 @@
                     open={isDeleteDialogOpen}
                     onOpenChange={setIsDeleteDialogOpen}
                 >
-                    <DialogContent className="bg-white max-w-md">
-                        <DialogHeader className="border-b border-gray-200 pb-3">
-                            <DialogTitle className="text-lg font-semibold text-gray-900">
+                    <DialogContent className='bg-white max-w-md'>
+                        <DialogHeader className='border-b border-gray-200 pb-3'>
+                            <DialogTitle className='text-lg font-semibold text-gray-900'>
                                 Delete Time Constraint
                             </DialogTitle>
                         </DialogHeader>
 
-                        <div className="py-4">
-                            <p className="text-sm text-gray-600 mb-2">
+                        <div className='py-4'>
+                            <p className='text-sm text-gray-600 mb-2'>
                                 Are you sure you want to delete this time
                                 constraint?
                             </p>
                             {selectedGroupedConstraint && selectedDay && (
-                                <div className="bg-gray-50 p-3 rounded border">
-                                    <p className="font-medium text-sm text-gray-900 mb-2">
+                                <div className='bg-gray-50 p-3 rounded border'>
+                                    <p className='font-medium text-sm text-gray-900 mb-2'>
                                         {selectedGroupedConstraint.firstName}{" "}
                                         {selectedGroupedConstraint.lastName} -{" "}
                                         {selectedDay}
                                     </p>
-                                    <div className="flex flex-wrap gap-1">
+                                    <div className='flex flex-wrap gap-1'>
                                         {selectedGroupedConstraint.dayConstraints
                                             .find(
                                                 (dc) => dc.day === selectedDay
@@ -1754,8 +1725,8 @@
                                             ?.timeSlots.map((time, index) => (
                                                 <Badge
                                                     key={index}
-                                                    variant="outline"
-                                                    className="text-xs"
+                                                    variant='outline'
+                                                    className='text-xs'
                                                 >
                                                     {time}
                                                 </Badge>
@@ -1763,28 +1734,28 @@
                                     </div>
                                 </div>
                             )}
-                            <p className="text-xs text-gray-500 mt-2">
+                            <p className='text-xs text-gray-500 mt-2'>
                                 This action cannot be undone.
                             </p>
                         </div>
 
-                        <DialogFooter className="border-t border-gray-200 pt-3">
+                        <DialogFooter className='border-t border-gray-200 pt-3'>
                             <Button
-                                variant="outline"
+                                variant='outline'
                                 onClick={() => {
                                     setIsDeleteDialogOpen(false);
                                     setSelectedGroupedConstraint(null);
                                     setSelectedDay(null);
                                 }}
                                 disabled={isLoading}
-                                className="border-gray-300 text-gray-700 hover:bg-gray-50 text-sm px-3 py-1.5"
+                                className='border-gray-300 text-gray-700 hover:bg-gray-50 text-sm px-3 py-1.5'
                             >
                                 Cancel
                             </Button>
                             <Button
                                 onClick={handleDeleteConstraint}
                                 disabled={isLoading}
-                                className="bg-red-600 hover:bg-red-700 text-white text-sm px-3 py-1.5"
+                                className='bg-red-600 hover:bg-red-700 text-white text-sm px-3 py-1.5'
                             >
                                 {isLoading ? "Deleting..." : "Delete"}
                             </Button>

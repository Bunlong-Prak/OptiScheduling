import {
    classrooms,
    classroomTypes,
    courseHours,
    courses,
    instructors,
    majors,
    schedules,
    sections,
    classroomTypes,
} from "@/drizzle/schema";
import { db } from "@/lib/db";
import { and, desc, eq, ne } from "drizzle-orm";
import { NextResponse } from "next/server";
import { z } from "zod";

// Updated section schema to include status and splitDurations
const sectionSchema = z.object({
    section: z.string().min(1, { message: "Section number is required" }),
    instructorId: z
        .string()
        .min(1, { message: "Instructor ID is required" })
        .optional() // Make it optional
        .or(z.literal(null)), // Allow null values
    status: z.enum(["online", "offline"]).default("offline"),
    preferClassRoomType: z
        .object({
            id: z.number().optional(),
            name: z.string().optional(),
            description: z.string().optional().nullable(),
        })
        .optional()
        .nullable(),
    splitDurations: z
        .array(
            z.object({
                separatedDuration: z.number().optional(),
            })
        )
        .optional(),
});

// Updated course schema for creating new courses
const courseSchema = z.object({
    // Course Code: Required, alphanumeric with possible spaces/dashes, min 2 chars, max 10 chars
    code: z
        .string()
        .min(1, { message: "Course code must be at least 2 characters" })
        .max(10, { message: "Course code cannot exceed 10 characters" })
        .regex(/^[A-Z0-9\s-]+$/i, {
            message:
                "Course code can only contain letters, numbers, spaces, and hyphens",
        }),
    // Course Name: Required, string, min 3 chars, max 100 chars
    title: z
        .string()
        .min(1, { message: "Course name must be at least 3 characters" })
        .max(100, { message: "Course name cannot exceed 100 characters" }),
    // Single major name - will be converted to majorId
    majorsList: z
        .array(z.string())
        .min(1, { message: "A Major is required" })
        .max(1, { message: "Only one major can be selected" }),
    // Color: Required (now supports hex colors)
    color: z
        .string()
        .min(1, { message: "Color is required" })
        .regex(/^#([A-Fa-f0-9]{6}|[A-Fa-f0-9]{3})$/, {
            message: "Color must be a valid hex color (e.g., #FF0000)",
        }),
    duration: z
        .number({ invalid_type_error: "Duration is required" })
        .min(0.01, "Duration must be at least 0.01 hours")
        .max(6, "Cannot exceed 6 hours"),
    // Capacity: Required
    capacity: z
        .number({ invalid_type_error: "Capacity is required" })
        .min(0, "Capacity must be at least 0")
        .max(100, "Capacity cannot exceed 100 students"),
    // Sections array: Required, at least one section (now includes status and splitDurations)
    sectionsList: z
        .array(sectionSchema)
        .min(1, { message: "At least one section is required" }),
    scheduleId: z.number({
        required_error: "Schedule ID is required",
    }),
});

// Updated schema for editing courses
const editCourseSchema = z.object({
    sectionId: z.number({
        required_error: "Section ID is required",
    }),
    // Course Code: Required, alphanumeric with possible spaces/dashes, min 2 chars, max 10 chars
    code: z
        .string()
        .min(1, { message: "Course code must be at least 2 characters" })
        .max(10, { message: "Course code cannot exceed 10 characters" })
        .regex(/^[A-Z0-9\s-]+$/i, {
            message:
                "Course code can only contain letters, numbers, spaces, and hyphens",
        }),
    // Course Name: Required, string, min 3 chars, max 100 chars
    title: z
        .string()
        .min(1, { message: "Course name must be at least 3 characters" })
        .max(100, { message: "Course name cannot exceed 100 characters" }),
    // Single major name - will be converted to majorId
    majorsList: z
        .array(z.string())
        .min(1, { message: "A Major is required" })
        .max(1, { message: "Only one major can be selected" }),
    // Color: Required (now supports hex colors)
    color: z
        .string()
        .min(1, { message: "Color is required" })
        .regex(/^#([A-Fa-f0-9]{6}|[A-Fa-f0-9]{3})$/, {
            message: "Color must be a valid hex color (e.g., #FF0000)",
        }),
    duration: z
        .number({ invalid_type_error: "Duration is required" })
        .min(0.01, "Duration must be at least 0.01 hours")
        .max(6, "Cannot exceed 6 hours"),
    // Capacity: Required
    capacity: z
        .number({ invalid_type_error: "Capacity is required" })
        .min(0, "Capacity must be at least 0")
        .max(100, "Capacity cannot exceed 100 students"),
    // Sections array: Required, at least one section (now includes status and splitDurations)
    sectionsList: z
        .array(sectionSchema)
        .min(1, { message: "At least one section is required" }),
    // Optional array of section IDs to delete
    sectionsToDelete: z.array(z.number()).optional(),
});

const deleteCourseSchema = z.object({
    sectionId: z.number({
        required_error: "Section ID is required",
    }),
});

// GET all courses - updated to include section status
export async function GET(request: Request) {
    try {
        const { searchParams } = new URL(request.url);
        const scheduleId = searchParams.get("scheduleId");
        // Updated query to use courseHours.id as the primary identifier
        let query = db
            .select({
                id: courseHours.id, // Changed to courseHours.id for unique identification
                courseId: courses.id, // Keep course ID for reference
                sectionId: sections.id, // Keep section ID for reference
                title: courses.title,
                code: courses.code,
                major: majors.name, // Get major name from direct join
                color: courses.color,
                firstName: instructors.firstName,
                lastName: instructors.lastName,
                instructorId: instructors.id, // Include instructor ID
                duration: courses.duration,
                capacity: courses.capacity,
                status: sections.status, // Get status from sections table
                section: sections.number,
                classroom: classrooms.code,
                separatedDuration: courseHours.separatedDuration, // This is now unique per courseHours.id
                day: courseHours.day, // Include day information
                timeSlot: courseHours.timeSlot, // Include time slot information
                preferClassRoomTypeId: sections.preferClassRoomId,
<<<<<<< HEAD
                preferClassRoomTypeName: classroomTypes.name,
=======
                preferClassRoomTypeName: classroomTypes.name, // This can now be null
>>>>>>> 94c846d7
            })
            .from(courseHours) // Start from courseHours to ensure unique records
            .innerJoin(sections, eq(courseHours.sectionId, sections.id))
            .leftJoin(
                classroomTypes,
                eq(sections.preferClassRoomId, classroomTypes.id)
            )
            .innerJoin(courses, eq(sections.courseId, courses.id))
            .innerJoin(majors, eq(courses.majorId, majors.id)) // Direct join with majors
            .leftJoin(instructors, eq(sections.instructorId, instructors.id)) // leftJoin to handle sections without instructors
            .leftJoin(classrooms, eq(courseHours.classroomId, classrooms.id))
            .innerJoin(schedules, eq(courses.scheduleId, schedules.id))
            .leftJoin(
                // Changed from innerJoin to leftJoin
                classroomTypes,
                eq(classroomTypes.id, sections.preferClassRoomId)
            ) as any;
        // Add filter for scheduleId if provided
        if (scheduleId) {
            query = query.where(eq(courses.scheduleId, parseInt(scheduleId)));
        }
        const allCourseHours = await query;
        // Convert back to array - now each record represents a unique course hour
        const result = Object.values(allCourseHours);
        return NextResponse.json(result);
    } catch (error: unknown) {
        console.error("Error fetching courses:", error);
        return NextResponse.json(
            { error: "Failed to fetch courses" },
            { status: 500 }
        );
    }
}
// POST - Create a new course (updated to handle courseHours)
export async function POST(request: Request) {
    try {
        const body = await request.json();

        // Validate request data
        const validationResult = courseSchema.safeParse(body);
        if (!validationResult.success) {
            return NextResponse.json(
                {
                    error: "Validation failed",
                    details: validationResult.error.errors,
                },
                { status: 400 }
            );
        }

        const {
            code,
            title,
            majorsList,
            color,
            duration,
            capacity,
            sectionsList,
            scheduleId,
        } = validationResult.data;

        // Ensure we have exactly one major
        if (!Array.isArray(majorsList) || majorsList.length !== 1) {
            return NextResponse.json(
                { error: "Exactly one major is required" },
                { status: 400 }
            );
        }

        // Get the major name from the array (there's only one element)
        const majorName = majorsList[0];

        // Look up the major ID for the provided major name
        const majorResult = await db
            .select({ id: majors.id })
            .from(majors)
            .where(eq(majors.name, majorName))
            .limit(1);

        if (majorResult.length === 0) {
            return NextResponse.json(
                { error: "Major not found" },
                { status: 404 }
            );
        }

        // Get the major ID
        const majorId = majorResult[0].id;

        const scheduleResult = await db
            .select({ id: schedules.id })
            .from(schedules)
            .where(eq(schedules.id, scheduleId))
            .limit(1);

        if (scheduleResult.length === 0) {
            return NextResponse.json(
                { error: "Schedule not found" },
                { status: 404 }
            );
        }

        // Insert the course with majorId
        const insertCourse = await db.insert(courses).values({
            code: code,
            title: title,
            color: color,
            scheduleId: scheduleResult[0].id,
            majorId: majorId, // Store majorId directly in the course table
            duration: duration,
            capacity: capacity,
        });

        // Get the inserted course ID
        const newCourse = await db.query.courses.findFirst({
            where: and(eq(courses.code, code), eq(courses.title, title)),
            orderBy: desc(courses.id),
        });

        if (!newCourse) {
            return NextResponse.json(
                { error: "Failed to create course" },
                { status: 500 }
            );
        }

        // Array to collect created course sections
        const createdSections = [];

        // Process each section (now includes status and courseHours)
        for (const sectionData of sectionsList) {
            const { section, instructorId, status, splitDurations } =
                sectionData;

            // Insert the section with status
            const sectionValues: any = {
                number: section,
                courseId: newCourse.id,
                status: status || "offline", // Default to offline if not provided
                preferClassRoomId: sectionData.preferClassRoomType?.id || null, // Allow null for no preference
            };

            // Add instructor if provided
            if (
                instructorId !== undefined &&
                instructorId !== null &&
                instructorId !== ""
            ) {
                sectionValues.instructorId = parseInt(instructorId);
            }

            await db.insert(sections).values(sectionValues);

            // Fetch the created section to get its ID
            const createdSection = await db
                .select({
                    id: sections.id,
                    number: sections.number,
                    status: sections.status,
                    preferClassRoomId: sections.preferClassRoomId,
                })
                .from(sections)
                .where(
                    and(
                        eq(sections.courseId, newCourse.id),
                        eq(sections.number, section)
                    )
                )
                .orderBy(desc(sections.id))
                .limit(1);

            if (createdSection.length > 0) {
                const newSectionId = createdSection[0].id;
                createdSections.push(createdSection[0]);

                // Insert courseHours if splitDurations are provided
                if (splitDurations && splitDurations.length > 0) {
                    for (const timeSlot of splitDurations) {
                        const { separatedDuration } = timeSlot;

                        // Use separatedDuration if provided, otherwise use course duration
                        const durationToUse =
                            separatedDuration !== undefined
                                ? separatedDuration
                                : duration;

                        await db.insert(courseHours).values({
                            separatedDuration: durationToUse,
                            sectionId: newSectionId,
                        });
                    }
                }
            }
        }

        // Return course with sections
        return NextResponse.json({
            message: "Course created successfully",
            course: {
                id: newCourse.id,
                code: newCourse.code,
                title: newCourse.title,
                sections: createdSections,
            },
        });
    } catch (error) {
        console.error("Error creating course:", error);
        return NextResponse.json(
            { error: "Failed to create course" },
            { status: 500 }
        );
    }
}

// PATCH - Update an existing course (updated to handle courseHours)

export async function PATCH(request: Request) {
    try {
        const body = await request.json();

        // Validate request data
        const validationResult = editCourseSchema.safeParse(body);

        if (!validationResult.success) {
            return NextResponse.json(
                {
                    error: "Validation failed",
                    details: validationResult.error.errors,
                },
                { status: 400 }
            );
        }

        const {
            sectionId,
            code,
            title,
            majorsList,
            color,
            duration,
            capacity,
            sectionsList,
        } = validationResult.data;

        if (!sectionId) {
            return NextResponse.json(
                { error: "Section ID is required" },
                { status: 400 }
            );
        }

        // Get the courseId from the sectionId
        const sectionInfo = await db
            .select({
                courseId: sections.courseId,
                currentNumber: sections.number,
            })
            .from(sections)
            .where(eq(sections.id, sectionId))
            .limit(1);

        if (sectionInfo.length === 0) {
            return NextResponse.json(
                { error: "Section not found" },
                { status: 404 }
            );
        }

        const courseId = sectionInfo[0].courseId;

        // Check if course exists
        const existingCourse = await db.query.courses.findFirst({
            where: eq(courses.id, courseId),
        });

        if (!existingCourse) {
            return NextResponse.json(
                { error: "Course not found" },
                { status: 404 }
            );
        }

        // STEP 1: Update course-level data (affects ALL sections of this course)
        const courseUpdateData: Partial<{
            code: string;
            title: string;
            color: string;
            duration: number;
            capacity: number;
            majorId: number;
        }> = {};

        if (code !== undefined) courseUpdateData.code = code;
        if (title !== undefined) courseUpdateData.title = title;
        if (color !== undefined) courseUpdateData.color = color;
        if (duration !== undefined) courseUpdateData.duration = duration;
        if (capacity !== undefined) courseUpdateData.capacity = capacity;

        // Handle majorsList update if provided
        if (majorsList && majorsList.length === 1) {
            const majorName = majorsList[0];
            const majorResult = await db
                .select({ id: majors.id })
                .from(majors)
                .where(eq(majors.name, majorName))
                .limit(1);

            if (majorResult.length === 0) {
                return NextResponse.json(
                    { error: "Major not found" },
                    { status: 404 }
                );
            }

            courseUpdateData.majorId = majorResult[0].id;
        }

        // Update the course data (affects all sections)
        if (Object.keys(courseUpdateData).length > 0) {
            await db
                .update(courses)
                .set(courseUpdateData)
                .where(eq(courses.id, courseId));
        }

        // STEP 2: Update existing sections and create new sections
        if (sectionsList && sectionsList.length > 0) {
            for (const sectionData of sectionsList) {
                const {
                    section,
                    instructorId,
                    status,
                    splitDurations,
                    preferClassRoomType,
                } = sectionData;

                // Check if section with this number already exists for this course
                const existingSection = await db
                    .select({ id: sections.id })
                    .from(sections)
                    .where(
                        and(
                            eq(sections.courseId, courseId),
                            eq(sections.number, section)
                        )
                    )
                    .limit(1);

                let currentSectionId;

                if (existingSection.length > 0) {
                    // Section exists - update it
                    currentSectionId = existingSection[0].id;

                    const sectionUpdateData: any = {
                        number: section,
                        status: status || "offline",
                        preferClassRoomId: preferClassRoomType?.id || null, // Allow null for no preference
                    };

                    // Handle instructor assignment/removal
                    if (
                        instructorId !== undefined &&
                        instructorId !== null &&
                        instructorId !== ""
                    ) {
                        sectionUpdateData.instructorId = parseInt(instructorId);
                    } else {
                        sectionUpdateData.instructorId = null;
                    }

                    // Update the existing section
                    await db
                        .update(sections)
                        .set(sectionUpdateData)
                        .where(eq(sections.id, currentSectionId));
                } else {
                    // Section doesn't exist - create it
                    const sectionInsertData: any = {
                        number: section,
                        status: status || "offline",
                        courseId: courseId,
                    };

                    // Handle instructor assignment
                    if (
                        instructorId !== undefined &&
                        instructorId !== null &&
                        instructorId !== ""
                    ) {
                        sectionInsertData.instructorId = parseInt(instructorId);
                    }

                    // Insert new section
                    const insertResult = await db
                        .insert(sections)
                        .values(sectionInsertData);

                    currentSectionId = insertResult[0].insertId;
                }

                // STEP 3: Update courseHours for this section
                // Check existing courseHours for this section
                const existingCourseHours = await db
                    .select({ id: courseHours.id })
                    .from(courseHours)
                    .where(eq(courseHours.sectionId, currentSectionId));

                if (splitDurations && splitDurations.length > 0) {
                    // If we have split durations, we need to handle multiple courseHours

                    // If existing courseHours count matches splitDurations count, update them
                    if (existingCourseHours.length === splitDurations.length) {
                        // Update existing courseHours
                        for (let i = 0; i < splitDurations.length; i++) {
                            const timeSlot = splitDurations[i];
                            const { separatedDuration } = timeSlot;

                            const durationToUse =
                                separatedDuration !== undefined
                                    ? separatedDuration
                                    : duration !== undefined
                                    ? duration
                                    : existingCourse.duration;

                            await db
                                .update(courseHours)
                                .set({ separatedDuration: durationToUse })
                                .where(
                                    eq(
                                        courseHours.id,
                                        existingCourseHours[i].id
                                    )
                                );
                        }
                    } else {
                        // Different count - delete all existing and insert new ones
                        await db
                            .delete(courseHours)
                            .where(eq(courseHours.sectionId, currentSectionId));

                        for (const timeSlot of splitDurations) {
                            const { separatedDuration } = timeSlot;

                            const durationToUse =
                                separatedDuration !== undefined
                                    ? separatedDuration
                                    : duration !== undefined
                                    ? duration
                                    : existingCourse.duration;

                            await db.insert(courseHours).values({
                                separatedDuration: durationToUse,
                                sectionId: currentSectionId,
                            });
                        }
                    }
                } else {
                    // No split durations - we want single courseHour
                    const durationToUse =
                        duration !== undefined
                            ? duration
                            : existingCourse.duration;

                    if (existingCourseHours.length === 1) {
                        // Update the existing single courseHour
                        await db
                            .update(courseHours)
                            .set({ separatedDuration: durationToUse })
                            .where(
                                eq(courseHours.id, existingCourseHours[0].id)
                            );
                    } else if (existingCourseHours.length > 1) {
                        // Multiple courseHours exist but we want single - delete all and create one
                        await db
                            .delete(courseHours)
                            .where(eq(courseHours.sectionId, currentSectionId));

                        await db.insert(courseHours).values({
                            separatedDuration: durationToUse,
                            sectionId: currentSectionId,
                        });
                    } else {
                        // No courseHours exist - create one
                        await db.insert(courseHours).values({
                            separatedDuration: durationToUse,
                            sectionId: currentSectionId,
                        });
                    }
                }
            }
        }

        // STEP 4: If course duration changed, update courseHours for ALL OTHER sections
        // (but only if they don't have custom split durations)
        if (duration !== undefined && duration !== existingCourse.duration) {
            // Get all other sections for this course
            const allOtherSections = await db
                .select({ id: sections.id })
                .from(sections)
                .where(
                    and(
                        eq(sections.courseId, courseId),
                        ne(sections.id, sectionId) // Exclude the section we just updated
                    )
                );

            // Update courseHours for other sections that don't have custom splits
            for (const otherSection of allOtherSections) {
                // Check if this section has multiple courseHours (indicating custom splits)
                const courseHoursCount = await db
                    .select({ id: courseHours.id })
                    .from(courseHours)
                    .where(eq(courseHours.sectionId, otherSection.id));

                // If section has only one courseHour, update it to match new course duration
                if (courseHoursCount.length === 1) {
                    await db
                        .update(courseHours)
                        .set({ separatedDuration: duration })
                        .where(eq(courseHours.sectionId, otherSection.id));
                }
                // If section has multiple courseHours (custom splits), leave them unchanged
            }
        }

        return NextResponse.json({
            message: "Course updated successfully",
        });
    } catch (error) {
        console.error("Error updating course:", error);
        return NextResponse.json(
            { error: "Failed to update course" },
            { status: 500 }
        );
    }
}
// DELETE - Remove a course (updated to handle courseHours)
export async function DELETE(request: Request) {
    try {
        const { searchParams } = new URL(request.url);
        const scheduleId = searchParams.get("scheduleId");

        // SCENARIO 1: Handle "Clear All" if scheduleId is provided in the URL
        if (scheduleId) {
            const scheduleIdNum = parseInt(scheduleId);
            if (isNaN(scheduleIdNum)) {
                return NextResponse.json(
                    { error: "Invalid Schedule ID format" },
                    { status: 400 }
                );
            }

            // Get all courses for this schedule
            const coursesToDelete = await db
                .select({ id: courses.id })
                .from(courses)
                .where(eq(courses.scheduleId, scheduleIdNum));

            if (coursesToDelete.length === 0) {
                return NextResponse.json(
                    { message: "No courses to delete" },
                    { status: 200 }
                );
            }

            // Delete courseHours, sections, and courses in the correct order
            for (const course of coursesToDelete) {
                const courseSections = await db
                    .select({ id: sections.id })
                    .from(sections)
                    .where(eq(sections.courseId, course.id));
                for (const section of courseSections) {
                    await db
                        .delete(courseHours)
                        .where(eq(courseHours.sectionId, section.id));
                }
                await db
                    .delete(sections)
                    .where(eq(sections.courseId, course.id));
                await db.delete(courses).where(eq(courses.id, course.id));
            }

            return NextResponse.json({
                message: `Successfully cleared ${coursesToDelete.length} courses`,
            });
        }

        // SCENARIO 2: Handle "Delete One" if sectionId is provided in the body
        const body = await request.json();
        const validationResult = deleteCourseSchema.safeParse(body);

        if (!validationResult.success) {
            return NextResponse.json(
                {
                    error: "Validation failed",
                    details: validationResult.error.errors,
                },
                { status: 400 }
            );
        }

        const { sectionId } = validationResult.data;

        // Find the course ID to check for orphans later
        const sectionInfo = await db
            .select({ courseId: sections.courseId })
            .from(sections)
            .where(eq(sections.id, sectionId))
            .limit(1);

        if (sectionInfo.length === 0) {
            return NextResponse.json(
                { error: "Section not found" },
                { status: 404 }
            );
        }
        const courseId = sectionInfo[0].courseId;

        // 1. Delete associated courseHours for the section
        await db
            .delete(courseHours)
            .where(eq(courseHours.sectionId, sectionId));

        // 2. Delete the section itself
        await db.delete(sections).where(eq(sections.id, sectionId));

        // 3. Check if the parent course has any remaining sections
        const remainingSections = await db
            .select({ id: sections.id })
            .from(sections)
            .where(eq(sections.courseId, courseId))
            .limit(1);

        // 4. If no sections remain, delete the parent course to prevent orphaned data
        if (remainingSections.length === 0) {
            await db.delete(courses).where(eq(courses.id, courseId));
        }

        return NextResponse.json({
            message: "Course section deleted successfully",
        });
    } catch (error) {
        console.error("Error during DELETE operation:", error);
        // Handle JSON parsing errors if the body is empty for a single-delete attempt
        if (error instanceof SyntaxError) {
            return NextResponse.json(
                { error: "Invalid request. Missing sectionId in body." },
                { status: 400 }
            );
        }
        return NextResponse.json(
            { error: "Failed to perform delete operation" },
            { status: 500 }
        );
    }
}<|MERGE_RESOLUTION|>--- conflicted
+++ resolved
@@ -7,7 +7,6 @@
     majors,
     schedules,
     sections,
-    classroomTypes,
 } from "@/drizzle/schema";
 import { db } from "@/lib/db";
 import { and, desc, eq, ne } from "drizzle-orm";
@@ -167,11 +166,7 @@
                 day: courseHours.day, // Include day information
                 timeSlot: courseHours.timeSlot, // Include time slot information
                 preferClassRoomTypeId: sections.preferClassRoomId,
-<<<<<<< HEAD
                 preferClassRoomTypeName: classroomTypes.name,
-=======
-                preferClassRoomTypeName: classroomTypes.name, // This can now be null
->>>>>>> 94c846d7
             })
             .from(courseHours) // Start from courseHours to ensure unique records
             .innerJoin(sections, eq(courseHours.sectionId, sections.id))
